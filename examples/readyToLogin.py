--- conflicted
+++ resolved
@@ -123,11 +123,7 @@
     sys.exit(-1)
 
   setNSPrefix(re.findall(r'\{.*\}', dom.tag)[0])
-<<<<<<< HEAD
-  gsiNS = "{http://groups.geni.net/exogeni/attachment/wiki/RspecExtensions/sliver-info/1}" # FIXME: Pull from RSpec?
-=======
   gsiNS = "{http://groups.geni.net/exogeni/attachment/wiki/RspecExtensions/sliver-info/1}" # Use to look up sliverstatus in RSpec for EG
->>>>>>> d5456b24
   loginInfo = []
   for node_el in dom.findall(tag("node")):
     # Try to get the per node status from the EG specific geni_sliver_info RSpec extension
@@ -143,21 +139,12 @@
            loginInfo[-1]["client_id"] = node_el.attrib["client_id"]
          except AttributeError, ae:
            print "Couldn't get login information, maybe your sliver is not ready.  Run sliverstatus."
-<<<<<<< HEAD
-#           print "Error: %s" % ae
-           sys.exit(-1)
-         if not loginInfo[-1].has_key("geni_status"):
-             loginInfo[-1]["geni_status"] = geni_status # FIXME: From sliver status? From the geni_sliver_info sub element?
-         if not loginInfo[-1].has_key("am_status"):
-             loginInfo[-1]["am_status"] = geni_status # FIXME: From sliver status? From the geni_sliver_info sub element?
-=======
            print "Error: %s" % ae
            sys.exit(-1)
          if not loginInfo[-1].has_key("geni_status"):
              loginInfo[-1]["geni_status"] = geni_status #From the geni_sliver_info sub element
          if not loginInfo[-1].has_key("am_status"):
              loginInfo[-1]["am_status"] = geni_status #From the geni_sliver_info sub element
->>>>>>> d5456b24
   return loginInfo
 
 def findUsersAndKeys( ):
@@ -337,11 +324,7 @@
     return loginInfo
 
 def getInfoFromSliverStatusOrca( sliverStat ):
-<<<<<<< HEAD
-
-=======
     # NOTE: not currently used
->>>>>>> d5456b24
     loginInfo = []
     if not sliverStat or not sliverStat.has_key('geni_resources'):
       print "ERROR: Empty Sliver Status, or no geni_resources listed"
@@ -386,13 +369,8 @@
       loginInfo = getInfoFromSliverStatusPL(sliverStatus[amUrl])
     if amType == 'protogeni' : 
       loginInfo = getInfoFromSliverStatusPG(sliverStatus[amUrl])
-<<<<<<< HEAD
-    if amType == 'orca' : 
-      loginInfo = getInfoFromSliverStatusOrca(sliverStatus[amUrl])
-=======
 #    if amType == 'orca' : 
 #      loginInfo = getInfoFromSliverStatusOrca(sliverStatus[amUrl])
->>>>>>> d5456b24
       
     return loginInfo
 
@@ -518,10 +496,6 @@
     f.write( "\nFor more login info, see the section entitled:\n\t 'Providing a private key to ssh' in 'readyToLogin.py -h'\n")
 
     for item in amInfo["info"] :
-      #if not item.has_key('client_id'):
-      #    print "item in amInfo has no client_id"
-      #elif item['client_id'] == "":
-      #    print "item client_id was empty"
       if not firstTime.has_key( item['client_id'] ):
           firstTime[ item['client_id'] ] = True
       #    print "This is first time for %s" % item['client_id']
@@ -544,11 +518,7 @@
                 amsOut = "am_status: %s" % item['am_status']
             if gsOut:
                 if amsOut:
-<<<<<<< HEAD
-                    output += "\n%s's geni_status is: %s (am_status: %s) \n" % (item['client_id'], item['geni_status'], item['am_status'])
-=======
                     output += "\n%s's geni_status is: %s (am_status:%s) \n" % (item['client_id'], item['geni_status'], item['am_status'])
->>>>>>> d5456b24
                 else:
                     output += "\n%s's geni_status is: %s \n" % (item['client_id'], item['geni_status'])
             elif amsOut:

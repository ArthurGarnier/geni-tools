= The Omni GENI Client =

Omni is a GENI experimenter tool that communicates with GENI Aggregate
Managers (AMs) via the GENI AM API.  The Omni client also communicates with
clearinghouses and slice authorities (sometimes referred to as control
frameworks) in order to create slices, delete slices, and
enumerate available GENI Aggregate Managers (AMs). 
A Control Framework (CF) is a framework of resources that provides 
users with GENI accounts (credentials) that they can use to 
reserve resources in GENI AMs.

See INSTALL.txt for details on installing Omni.
See README-omniconfigure.txt for details about how to configure Omni.

The currently supported CFs are SFA (!PlanetLab),
ProtoGENI and GCF. Omni works with any GENI AM API compliant AM.
These include SFA, ProtoGENI, !OpenFlow and GCF.

Omni performs the following functions:
 * Talks to each CF in its native API
 * Contacts AMs via the GENI AM API

For the latest Omni documentation, examples, and trouble shooting
tips, see the Omni Wiki: http://trac.gpolab.bbn.com/gcf/wiki/Omni

== Release Notes ==
New in v2.0:

This is a major release. It includes:
 - AM API version 2 is the default. Include the -V option to use AM
 API v1 aggregates (like FOAM)
 - AM API version 3 is supported by all tools
 - Omnispecs are no longer supported in Omni.
 - Added a `--outputfile` option letting you specify the name of the
 file Omni saves results in.
 - Multiple aggregates can be specified on the Omni commandline using
 multiple `-a` options.
 - Lots of code cleanup and bug fixes.

Detailed changes:
 - Make AM API default to version 2, and RSpecs default to GENI 3 (in
 Omni, gcf-am, gcf-test). To talk to an AM API v1 aggregate
 (e.g. FOAM), you must supply an option: `-V1`. (ticket #173)
  AM API v2+ aggregates require that you specify the RSpec format you
 want, when using ListResources. Omni now specifies the RSpec format
 GENI 3 by default: you can always request a different format, if the
 AM supports it. (ticket #90, #141)

 - Omni no longer supports the deprecated 'omnispecs' RSpec
   format. Use GENI v3 format RSpecs. (ticket #97)
 - Added AM API v3 support (ticket #174)
  - Each API method is a separate Omni command
  - `performoperationalaction` has a synonym: `poa`
  - Omni does not parse Ad RSpecs to reason about valid operational
    states or actions
  - CreateSliver and other AM API v1&2 methods work only for AMs
    speaking those versions of the AM API.
  - Added new options `--best-effort`, `--sliver-urn` (`-u`) and `--end-time` to
    support passing `geni_best_effort`, individual sliver URNs to act on,
    and `geni_end_time` respectively
  - Support credential structs: Framework classes are responsible for
    tagging credentials with the appropriate type and version. Internally,
    Omni deals with credentials as opaque blobs, except for a few helper
    routines. Credential saving and loading method write to `.xml` or `.json`
    files appropriately, and infer and correct loaded credentials as
    needed.
  - v3 method returns, which are all structs, are saved to `.json`
    files. This means manifest RSpecs (as returned by Describe, Allocate,
    Provision) are one entry in a larger `.json` file. Note that Allocate
    can take a `.json` file as input, and it will extract the request RSpec
    if needed.
  - AM API v3+ Omni methods all return the full code/value/output struct for use
    by scripts. (ticket #183)
  - Omni checks v3 return structs, looking for missing slivers, slivers
    reporting errors, and checking sliver expirations.
 - Omni tries to correct the API version you specify: If you ask for V2
   but are talking to a V3 AM, it tries to reconnect to a V2 URL if the
   AM advertises it. (ticket #91, #141, #164)
 - Added a new option `--outputfile`: With `-o`, this means save command results to
   the given file name. Without this, Omni builds its own filename (as
   before). Include `%a` in specified filename and Omni interpolates an AM
   name. `%s` means insert the slice name. (ticket #175)
 - `getslicecred` and `getusercred` are more consistent in how the result
   is printed, logged, or saved. These methods now honor `-o`, `-p`, and `--stdout` options.
   `getusercred` honors the `--usercredfile` option. (ticket #176)
 - `getversion` output is saved to a `.json` file (ticket #150)
 - Allow specifying multiple aggregates on the command line (multiple
   `-a` options). All methods except `CreateSliver` support
   this. (ticket #177)
 - Added new option `--devmode` (default `False`). When true, only warn on bad
   inputs, but try to pass the bad inputs along anyhow. (ticket #78)
 - Added a new GetVersion Cache: the results of GetVersion are
   cached locally as serialed JSON. ListResources an other calls that
   require information from GetVersion may use this cache instead.
   GetVersion does not use the cache by default. Cache entries
   have a max age, after which we always re-query the AM. (ticket #81)
 - libstitch example: Allow caller to specify the per-AM fake manifest RSpec to
   use when in fake mode, by using a comment in the request
   RSpec. (ticket #178)
 - omni-configure: Added new `-e` option to specify the experimenter's private
   SSH key. The public SSH key will be named `private_key.pub`
   (tickets #143, #144, #145)
 - readyToLogin: handle multiple users, multiple keys, the different
   ways different AMs return results, etc (ticket #117, #161, #171)
 - Omni code has been refactored for maintainability and
   extensability. Calls to clearinghouses are in chhandler.py, and to AM
   API functions are in amhandler.py. In the process, input checking and
   output formatting has been further standardized. (tickets #163, #168)
 - Log and return any AM API error return code and message (ticket #149).
 - Added a new option --raise-error-on-v2-amapi-error: When true, and
   using AM API v2, on an error return code, raise an AMAPIError that
   includes the full return struct: this allows scripts to reason about
   the return code. This replaces a special case check for code 7
   (Refused) (ticket #183)
 - `getversion` returns the full struct (code/value/output) to scripts
   (ticket #183)
 - A couple utility methods can take no slice name, just a slice
   credential filename, and read the slice name/urn from the
   credential. See print_slice_expiration
 - When reading a credential from a file, make sure it matches the
   expected slice.
 - Log clearly when a supplied credential filename was not used,
   and instead omni contacted the clearinghouse (ticket #165)
 - Use json.dumps to produce pretty dict output; this allows
   re-parsing that output in Omni, e.g. in Allocate to get the request
   RSpec
 - Replace old `doNonNative` scripting example (`myscript.py`) with a
   script that reads the AM URL and slice name from a comment in the
   supplied RSpec file. (tickets #97, #184)
 - Remove obsolete setup-*.py files. Follow INSTALL.txt to install
   GCF an Omni. (ticket #169)
 - Added a utility function that checks for valid URNs by type,
   including checking AM API v3 rules restricting characters in
   URNs. (ticket #113)
 - Updated to latest SFA (from around July 20th, 2012)
 - Clean up createsliver output (ticket #139)
 - Listresources notes if supplied slice credential is expired (ticket #162)

New in v1.6.2:
 * Added omni-configure.py script to autogenerate the omni_config (#127)
 * Log malformed sliverstatus (#128)
 * Better missing file error messages in delegateSliceCred (#129)
 * Update to SFA codebase as of 4/13/12
 * Bug fix: Handle AM down when !ListResources calls !GetVersion and
   gets a null (#131)
 * Implement list my slices for SFA/PlanetLab (#137)
 * Allow listing public keys installed by / known by the CH (#136)

New in v1.6:
 * Fix bug in printout of !CreateSliver error (ticket #95)
 * Make getversion AM API v2 implementation be consistent with other commands (#109)
 * Added --arbitrary-option to allow testing whether an AM supports an arbitrary option (#111) 
 * Moved omni_config template to be omni_config.sample and changed instructions to match (#83)
 * libstitch example scripts handle V2 AMs in some cases (#119)
 * Updated get_aggregates() call due to changes in SFA (#94)
 * Fix bug in _get_advertised_rspec() (#114)
 * Add --logoutput option and corresponding ability to use %(logfilename)s in log configuration file (#118)
 * readyToLogin.py example script now includes port info if ssh command is not port 22 (#115)
 * Fixed bug where if users attribute is empty in omni_config, then omni exited without a useful error (#116)

New in v1.5.2:
  * validate the API version argument (#92)

New in v1.5.1:
  * Incorporated latest SFA library changes (tag sfa-2.0-4)
  * Complete support of AM API v2 (ticket #69)
    - Default is AM API v1
    - Use -V 2 or --api-version 2 to cause omni to use AM APIv2 to speak to aggregates
   * Added --available to have listresources filter calls to only include available nodes (ticket #74)
   * Added --no-compress to allow the user to specify that AM API call returns should not be compressed (ticket #73)

New in v1.5:
  * Remove AM specific URL validation checks; they were confusing. (ticket #66)
  * Incorporated SFA library fixes
  * Updated readyToLogin script to filter out nodes that aren't ready
    and handle if !PlanetLab has no resources
  * Improved check of manifest RSpec returned by CreateSliver
  * Added --usercredfile to allow the user to provide their user credential as a file
  * Implemented preliminary (but incomplete) support of AM API v2

New in v1.4:
 * Omni logging is configurable with a -l option, or from a
 script by calling applyLogConfig(). (ticket #61)
 * Omni aborts if it detects your slice has expired (ticket #51)
 * Omni config can define aggregate nicknames, to use instead
 of a URL in the -a argument. (ticket #62)
 * Solved a thread safety bug in omni - copy options list. (ticket #63)
 * SFA logger handles log file conflicts (ticket #48)
 * Handle expired user certs nicely in Omni (ticket #52)
 * Write output filename when !ListResources or !GetVersion saves
 results to a file. (ticket #53)
 * Warn on common AM URL typos. (ticket #54)
 * Pause 10sec and retry (max 3x) if server says it is busy, 
 as PG often does. (ticket #55)
 * SFA library updates (eg slices declare an XML namespace)
 * SFA library bug fixes
 * Added a "--no-tz" option for renewing slivers at older SFA-based
 aggregates. (ticket #65)

New in v1.3.2:
 * Fixed user-is-a-slice bug (ticket #49)

New in v1.3.1:
 * Correctly verify delegated slice credentials
 * Ensure the root error is reported to the user when there are
   problems.
 * Once the user has failed to enter their passphrase twice,
   exit - don't bury it in later errors. (ticket #43)
 * Clean up timezone handling, correctly handling credentials that
 specify a timezone. (ticket #47)
 * examples directory contains simple scripting examples
 * New delegateSliceCred script allowing off-line delegation of
   slice credentials.
   Run src/delegateSliceCred.py -h for usage. (ticket #44)

New in v1.3:
 * Omnispecs are deprecated, and native RSpecs are the default
 * Many commands take a '-o' option getting output saved to a
 file. Specifically, use that with 'listresources' and 'createsliver'
 to save advertisement and manifest RSpecs. See Handling Omni Output below.
 * Slice credentials can be saved to a file and re-used.
 * Added support for GENI AM API Draft Revisions.
 * You can specify a particular RSpec format, at aggregates that speak
 more than one format (eg both SFA and GENI V3).
 * New functions 'listmyslices' and 'print_slice_expiration'
 * All commands return a tuple: text result description and a
 command-specific object, suitable for use by calling scripts
 * Log and output messages are clearer.

Full changes are listed in the CHANGES file.

== Handling Omni Output ==
Omni supports the '-o' option to have Omni save the output of Omni to
one or more files. See the [#RunningOmni documentation] for individual
commands for details.

Omni output is done through the python logging package, and
prints to STDERR by default. Logging levels, format, and output
destinations are configurable by supplying a custom Python logging
configuration file, using the '-l' option. Note that these settings
will apply to the entire Python process. For help creating a logging
config file, see
http://docs.python.org/library/logging.config.html#configuration-file-format
and see the sample 'omni_log_conf_sample.conf'. Note that if present
in your configuration file, Omni will use the special variable
'optlevel' to set logging to INFO by default, and DEBUG if you
specify the '--debug' option to Omni.

For further control of Omni output, use Omni as a library from your
own python script (see [#OmniasaLibrary below] for details). 
For example, your script can modify the '-l' logging config file 
option between Omni calls. 
Alternatively, you can call the Omni function
'omni.applyLogConfig(<path to your log config file>)'. See the
documentation for 'applyLogConfig' for details.

When using Omni as a [#OmniasaLibrary script] and you do 'omni.call'
or 'omni.applyLogConfig' to load a logging configuration from a file,
existing loggers are NOT disabled (which is the python logging
default). However, those existing loggers will not be modified with
the new logging settings, unless they are explicitly named in the
logging config file (they or their ancestor, where 'root' does not
count).

== Omni as a Library ==

The omni.py file can be imported as a library, enabling programmatic
access to Omni functions. To use Omni as a library, `import omni` and
use the `omni.call` function.

{{{
  text, returnStruct = omni.call( ['listmyslices', username], options )  
}}}

Omni scripting allows a script to:
 * Have its own private options
 * Programmatically set other omni options (like inferring the "-a")
 * Accept omni options (like "-f") in your script to pass along to Omni
 * Parse the returns from Omni commands and use those values in subsequent Omni calls
 * Control or suppress the logging in Omni

See `examples/expirationofmyslices.py` and `examples/myscript.py` in the gcf distribution.
Or [http://trac.gpolab.bbn.com/gcf/wiki/OmniScriptingExpiration Omni
Scripting Expiration] and
[http://trac.gpolab.bbn.com/gcf/wiki/OmniScriptingWithOptions Omni
Scripting with Options] on the gcf wiki.

== Extending Omni ==

Extending Omni to support additional frameworks with their own
clearinghouse APIs requires adding a new Framework extension
class. Adding other experiment management or utility functions can be
done using Omni scripting, or by adding functions to amhandler.py

== Omni workflow ==
For a fully worked simple example of using Omni, see 
http://groups.geni.net/geni/wiki/HowToUseOmni

 1. Get your user certificate and keys: Pick a Clearinghouse you want to
    use (that is the control framework you will use). Get a user
    certificate and key pair.
 2. Configure Omni: Be sure the appropriate section of omni_config for
    your framework (sfa/gcf/pg) has appropriate settings for
    contacting that CF, and user credentials that are valid for that
    CF. Make sure the [omni] section refers to your CF as the default.
    If you ran src/omni-configure.py this should automatically be
    configured.
 3. Find available resources: Run `omni.py -o listresources`
  a. When you do this, Omni will contact your designated
     Clearinghouse, using your framework-specific user credentials.
  b. The Clearinghouse will list the AMs it knows about. 
  c. Omni will then contact each of the AMs that the
     Clearinghouse told it about, and use the GENI AM API to ask each
     for its resources. 
  d. Omni will save the Advertisement RSpec from each aggregate into a separate
     file (the `-o` option requested that). Files will be named
     `rspec-<server>.xml` or `rspec-<server>.json` depending on the AM
    API version you are using.
 4. Describe the resources you want to request: Create a request Rspec
    to specify which resources you want to reserve. (See
    [http://groups.geni.net/geni/wiki/GENIExperimenter/RSpecs RSpec
    Documentation] for more details.)
 5. Create a Slice: 
    Run: `omni.py createslice MySlice`
 6. Allocate your resources: Given a slice, and your request rspec
    file, you are ready to allocate resources by creating slivers at
    each of the AMs.   Note you must specify the URL or nickname of the aggregate
    where you want to reserve resources using the `-a` option. 
    In AM API v1:
     `omni.py -V 1 createsliver -a pg-utah MySlice request.rspec`
    In AM API v2 (default) do:
     `omni.py createsliver -a pg-utah2 MySlice request.rspec`
    In AM API v3 this requires 3 steps:
     `omni.py -V 3 allocate -a myV3AM MySlice request.rspec` 
     	      Reserve the resources. Optionally you may delete the
    	      reservation if you didn't get what you wanted, or hold
    	      your reservation and try another reservation elsewhere
    	      to match. Be sure to `renew` your reservation if you
    	      want to hold it a while before you `provision` it.

     `omni.py -V 3 provision -a myV3AM MySlice` 
     	      Start Instantiating the resources.

     At this point, you likely want to call `status` (see below), to
     check when your slivers have been fully provisioned.

     `omni.py -V 3 performoperationalaction -a myV3AM MySlice geni_start`
     	      Boot or otherwise make available the resources. The
    	      specific actions available will be aggregate and sliver
    	      type specific. Consult the Advertisement RSpec from this
    	      aggregate for more information.

    At this point, you have resources and can do your experiment.

 7. Determine the status of your sliver: Use the `sliverstatus`
    command in AM API v1 and v2 (or `status` in AM API v3+) to
    determine the status of your resources.  Resources must typically
    be configured, and possibly booted, before they can be used.

    In AM API v1 & v2:
    When `geni_status` is `ready`, your resources are ready for your
    experiment to use.  Note: If `geni_status` is `unknown`, then
    your resources might be ready.

    In AM API v1 run: `omni.py -V 1 sliverstatus -a pg-utah MySlice`
    In AM API v2 run: `omni.py sliverstatus -a pg-utah2 MySlice`

    In AM API v3+:
    After calling `provision`, use `status` to poll the aggregate
    manager and watch as the resources are configured
    and become ready for use.  When calling `status`, look for a
    `geni_operational_state` other than `geni_pending_allocation`. The
    actual operational state that the sliver will change to depends on
    the sliver and aggregate type. Operational states are sliver type
    and aggregate specific, and defined in the aggregate's
    advertisement RSpec. In many cases, the aggregate indicates that
    the sliver is fully allocated with a `geni_operational_state`
    value of `geni_notready`. Once the resources are ready for use,
    you can typically call `performoperationalaction geni_start` to
    start the resources (e.g. boot a machine).
    You can then call `status` again to watch the action take
    effect. In many cases, the operational state will change from
    `geni_notready` to `geni_ready`.

    Run: `omni.py -V 3 status -a myV3AM MySlice`

 8. Renew your slice and slivers: Both slices and slivers have
    distinct expiration times.  After a while you may want to Renew
    your Sliver before it expires and is deleted.

    To Renew:
      AM API v1: 
         `omni.py -V 1 renewsliver -a pg-utah MySlice 20120531`
      AM API v2:
         `omni.py renewsliver -a pg-utah2 MySlice 20120531`
      AM API V3:
         `omni.py -V 3 renew -a myV3AM MySlice 20120531`
    
 9. Do your experiment! Compute resources typically use SSH to let you
 log in to the machines. The SSH keys configured in your omni_config
 `users` section should be available for use.

 10. Delete slivers when you are done, freeing the resources for others:

    To Delete:
      AM API v1:
         `omni.py -V 1 deletesliver -a pg-utah MySlice`
      AM API v2:
         `omni.py deletesliver -a pg-utah2 MySlice`
      AM API v3:
         `omni.py -V 3 delete -a myV3AM MySlice`

 11. Optional: `listmyslices` and `print_slice_expiration`. Occasionally you
    may run `listmyslices` to remind yourself of your outstanding
    slices. Then you can choose to delete or renew them as needed. If
    you don't recall when your slice expires, use
    `print_slice_expiration` to remind yourself.

    To List your slices : `omni.py listmyslices <username>`

    To Print slice expiration : `omni.py print_slice_expiration MySlice`
    
== Running Omni ==

=== Supported options ===
Omni supports the following command-line options.

{{{
$ ~/gcf/src/omni.py -h                              
Usage:                                                                         
GENI Omni Command Line Aggregate Manager Tool Version 2.0                      
Copyright (c) 2012 Raytheon BBN Technologies                                   

omni.py [options] <command and arguments> 

<<<<<<< HEAD
         Commands and their arguments are: 
                AM API functions:          
                         getversion        
                         listresources [In AM API V1 and V2 optional: slicename] 
                         describe slicename [AM API V3 only]                     
                         createsliver <slicename> <rspec file> [AM API V1&2 only] 
                         allocate <slicename> <rspec file> [AM API V3 only]       
                         provision <slicename> [AM API V3 only]                   
                         performoperationalaction <slicename> <action>            
                                 [see also 'poa'; AM API V3 only]                 
                         poa <slicename> <action>                                 
                                 [poa is an alias for 'performoperationalaction'; AM API V3 only]                                                                                           
                         sliverstatus <slicename> [AMAPI V1&2 only]                           
                         status <slicename> [AMAPI V3 only]                                   
                         renewsliver <slicename> <new expiration time in UTC> [AM API V1&2 only]                                                                                            
                         renew <slicename> <new expiration time in UTC> [AM API V3 only]      
                         deletesliver <slicename> [AM API V1&2 only]                          
                         delete <slicename> [AM API V3 only]                                  
                         shutdown <slicename>                                                 
                Clearinghouse / Slice Authority functions:                                    
                         listaggregates                                                       
                         createslice <slicename>                                              
                         getslicecred <slicename>                                             
                         renewslice <slicename> <new expiration time in UTC>                  
                         deleteslice <slicename>                                              
                         listmyslices <username>                                              
                         listmykeys                                                           
                         getusercred                                                          
                         print_slice_expiration <slicename>                                   

         See README-omni.txt for details.
         And see the Omni website at http://trac.gpolab.bbn.com/gcf
=======
 	 Commands and their arguments are:
 		AM API functions:
 			 getversion
 			 listresources [In AM API V1 and V2 optional: slicename]
 			 describe slicename [AM API V3 only]
 			 createsliver <slicename> <rspec file> [AM API V1&2 only]
 			 allocate <slicename> <rspec file> [AM API V3 only]
 			 provision <slicename> [AM API V3 only]
 			 performoperationalaction <slicename> <action> [AM API V3 only]
 			 poa <slicename> <action> [AM API V3 only; alias for performoperationalaction]
 			 sliverstatus <slicename> [AMAPI V1&2 only]
 			 status <slicename> [AMAPI V3 only]
 			 renewsliver <slicename> <new expiration time in UTC> [AM API V1&2 only]
 			 renew <slicename> <new expiration time in UTC> [AM API V3 only]
 			 deletesliver <slicename> [AM API V1&2 only]
 			 delete <slicename> [AM API V3 only]
 			 shutdown <slicename>
 		Clearinghouse / Slice Authority functions:
 			 listaggregates
 			 createslice <slicename>
 			 getslicecred <slicename>
 			 renewslice <slicename> <new expiration time in UTC>
 			 deleteslice <slicename>
 			 listmyslices <username>
 			 listmykeys
 			 getusercred
 			 print_slice_expiration <slicename>

	 See README-omni.txt for details.
	 And see the Omni website at http://trac.gpolab.bbn.com/gcf
>>>>>>> cdbf9ddb

Options:
  --version             show program's version number and exit
  -h, --help            show this help message and exit       
  -c FILE, --configfile=FILE                                  
                        Config file name                      
  -f FRAMEWORK, --framework=FRAMEWORK                         
                        Control framework to use for creation/deletion of
                        slices                                           
  -V API_VERSION, --api-version=API_VERSION                              
                        Specify version of AM API to use (default 2)     
  -a AGGREGATE_URL, --aggregate=AGGREGATE_URL                            
                        Communicate with a specific aggregate            
  -t AD-RSPEC-TYPE AD-RSPEC-VERSION, --rspectype=AD-RSPEC-TYPE AD-RSPEC-VERSION
                        Ad RSpec type and version to return, default 'GENI 3'  
  --debug               Enable debugging output                                
  -o, --output          Write output of many functions (getversion,            
                        listresources, allocate, status, getslicecred,...) ,   
                        to a file (Omni picks the name)                        
  --outputfile=OUTPUT_FILENAME                                                 
                        Name of file to write output to (instead of Omni       
                        picked name). '%a' will be replaced by servername,     
                        '%s' by slicename if any. Implies -o. Note that for    
                        multiple aggregates, without a '%a' in the name, only  
                        the last aggregate output will remain in the file.     
                        Will ignore -p.                                        
  -p FILENAME_PREFIX, --prefix=FILENAME_PREFIX                                 
                        Filename prefix when saving results (used with -o, not 
                        --usercredfile, --slicecredfile, or --outputfile)      
  --usercredfile=USER_CRED_FILENAME                                            
                        Name of user credential file to read from if it        
                        exists, or save to when running like '--usercredfile   
                        myUserCred.xml -o getusercred'
  --slicecredfile=SLICE_CRED_FILENAME
                        Name of slice credential file to read from if it
                        exists, or save to when running like '--slicecredfile
                        mySliceCred.xml -o getslicecred mySliceName'
  --tostdout            Print results like rspecs to STDOUT instead of to log
                        stream
  --no-compress         Do not compress returned values
  --available           Only return available resources
  --best-effort         Should AMs attempt to complete the operation on only
                        some slivers, if others fail
  -u SLIVERS, --sliver-urn=SLIVERS
                        Sliver URN (not name) on which to act. Supply this
                        option multiple times for multiple slivers, or not at
                        all to apply to the entire slice
  --end-time=GENI_END_TIME
                        Requested end time for any newly allocated or
                        provisioned slivers - may be ignored by the AM
  -v, --verbose         Turn on verbose command summary for omni commandline
                        tool
  -q, --quiet           Turn off verbose command summary for omni commandline
                        tool
  -l LOGCONFIG, --logconfig=LOGCONFIG
                        Python logging config file
  --logoutput=LOGOUTPUT
                        Python logging output file [use %(logfilename)s in
                        logging config file]
  --NoGetVersionCache   Disable using cached GetVersion results (forces
                        refresh of cache)
  --ForceUseGetVersionCache
                        Require using the GetVersion cache if possible
                        (default false)
  --GetVersionCacheAge=GETVERSIONCACHEAGE
                        Age in days of GetVersion cache info before refreshing
                        (default is 7)
  --GetVersionCacheName=GETVERSIONCACHENAME
                        File where GetVersion info will be cached, default is
                        ~/.gcf/get_version_cache.json
  --devmode             Run in developer mode: more verbose, less error
                        checking of inputs
  --arbitrary-option    Add an arbitrary option to ListResources (for testing
                        purposes)
  --raise-error-on-v2-amapi-error
                        In AM API v2, if an AM returns a non-0 (failure)
                        result code, raise an AMAPIError. Default False. For
                        use by scripts.
  --no-tz               Do not send timezone on RenewSliver
  --no-ssl              do not use ssl
  --orca-slice-id=ORCA_SLICE_ID
                        Use the given Orca slice id
  --abac                Use ABAC authorization
}}}

=== Supported commands ===
Omni supports the following commands.

==== listaggregates ====
List the URN and URL for all known aggregates.

 * Format: `omni.py [-a AM_URL_or_nickname] listaggregates`
 * Examples:
  * `omni.py listaggregates`
           List all aggregates from the omni_config 'aggregates'
	   option if supplied, else all aggregates listed by the
	   Clearinghouse
  * `omni.py -a http://localhost:8001 listaggregates`
           List just the aggregate from the commandline.
  * `omni.py -a myLocalAM listaggregates`
           List just the aggregate from the commandline, looking up
           the nickname in omni_config.
 
 Gets aggregates from:
 - command line (one per -a arg, no URN available), OR
 - command line nickname (one per -a arg, URN may be supplied), OR
 - omni_config `aggregates` entry (1+, no URNs available), OR
 - Specified control framework (via remote query). This is the
 aggregates that registered with the framework.

==== createslice ====
Creates the slice in your chosen control framework (cf) - that is, at
your selected slice authority.

 * Format:  `omni.py createslice <slice-name>`
 * Examples: 
  * `omni.py createslice myslice`
  * Or to create the slice and save off the slice credential:
     	   `omni.py -o createslice myslice`
  *  Or to create the slice and save off the slice credential to a
           specific file:
           `omni.py -o --slicecredfile mySpecificfile-myslice-credfile.xml 
                   createslice myslice`

 Slice name could be a full URN, but is usually just the slice name portion.
 Note that PLC Web UI lists slices as <site name>_<slice name>
 (e.g. bbn_myslice), and we want only the slice name part here (e.g. myslice).

 Note that Slice Authorities typically limit this call to
 privileged users, e.g. PIs.

 Note also that typical slice lifetimes are short. See `renewslice`.

==== getslicecred ====
For a given slice name, get the AM API compliant slice credential
(signed XML document) from the configured slice authority.

 * Format: `omni.py getslicecred <slicename>`

 * Examples:
  * Get slice mytest's credential from slice authority, save to a file:
      `omni.py -o getslicecred mytest`

  * Get slice mytest's credential from slice authority,
    save to a file with filename prefix mystuff:
      `omni.py -o -p mystuff getslicecred mytest`

  * Get slice mytest's credential from slice authority,
    save to a file with name mycred.xml:
      `omni.py -o --slicecredfile mycred.xml getslicecred mytest`

  * Get slice mytest credential from saved file
    delegated-mytest-slicecred.xml (perhaps this is a delegated credential?):
      `omni.py --slicecredfile delegated-mytest-slicecred.xml getslicecred mytest`

If you specify the -o option, the credential is saved to a file.
The filename is `<slicename>-cred.xml`
But you can specify the filename using the `--slicecredfile` option.

Additionally, if you specify the `--slicecredfile` option and that
references a file that is not empty, then we do not query the Slice
Authority for this credential, but instead read it from this file.

Arg: slice name
Slice name could be a full URN, but is usually just the slice name portion.
Note that PLC Web UI lists slices as <site name>_<slice name>
(e.g. bbn_myslice), and we want only the slice name part here (e.g. myslice).

==== renewslice ====
Renews the slice at your chosen control framework. If your slice
expires, you will be unable to reserve resources or delete
reservations at aggregates.

 * Format:  `omni.py renewslice <slice-name> <new expiration date-time>`
 * Example: `omni.py renewslice myslice 20100928T15:00:00Z`

Slice name could be a full URN, but is usually just the slice name portion.
Note that PLC Web UI lists slices as <site name>_<slice name>
(e.g. bbn_myslice), and we want only the slice name part here (e.g. myslice).

The date-time argument takes a standard form such as
"YYYYMMDDTHH:MM:SSZ". The date and time are separated by 'T'. The
trailing 'Z' in this case represents time zone Zulu, which us UTC or
GMT. You may specify a different time zone, or none. Warning: slice
authorities are inconsistent in how they interpret times (with or
without timezones). The slice authority may interpret the time as a
local time in its own timezone.

==== deleteslice ====
Deletes the slice (at your chosen control framework); does not delete
any existing slivers or free any reserved resources.

 * Format:  `omni.py deleteslice <slice-name>`
 * Example: `omni.py deleteslice myslice`

Slice name could be a full URN, but is usually just the slice name portion.
Note that PLC Web UI lists slices as <site name>_<slice name>
(e.g. bbn_myslice), and we want only the slice name part here (e.g. myslice).

Delete all your slivers first! Deleting your slice does not free up resources at
various aggregates.

Note that DeleteSlice is not supported by all control frameworks: some just
let slices expire.

==== listmyslices ====
List slices registered under the given username.
Not supported by all frameworks.

 * Format: `omni.py listmyslices <username>`
 * Example: `omni.py listmyslices jdoe`

==== listmykeys ====
Provides a list of SSH public keys registered at the configured
control framework for the current user.
Not supported by all frameworks.

 * Example: `omni.py listmykeys`

==== getusercred ====
Get the AM API compliant user credential (signed XML document) from
the configured slice authority.

 * Format: `omni.py getusercred`

 * Examples:
  * Print the user credential obtained from the slice authority:
      `omni.py getusercred`

  * Get the user credential from the slice authority and save it to a file:
      `omni.py -o getusercred`

This is primarily useful for debugging.

If you specify the `-o` option, the credential is saved to a file.
  If you specify `--usercredfile`:
    First, it tries to read the user credential from that file.
    Second, it saves the user credential to a file by that name (but
  with the appropriate extension).
  Otherwise, the filename is `<username>-<framework nickname from
  config file>-usercred.[xml or json, depending on AM API version]`.
  If you specify the `--prefix` option then that string starts the filename.

If instead of the `-o` option, you supply the `--tostdout` option, then
the usercred is printed to STDOUT.  
Otherwise the usercred is logged.

==== print_slice_expiration ====
Print the expiration time of the given slice, and a warning if it is
soon.  e.g. warn if the slice expires within 3 hours.

 * Format `omni.py print_slice_expiration <slice name>`
 * Example: `omni.py print_slice_expiration my_slice`

Arg: slice name
Slice name could be a full URN, but is usually just the slice name portion.
Note that PLC Web UI lists slices as <site name>_<slice name>
(e.g. bbn_myslice), and we want only the slice name part here (e.g. myslice).

With the `--slicecredfile` option the slice's credential is read from
that file, if it exists. Otherwise the Slice Authority is queried.

==== getversion ====
Call the AM API GetVersion function at each aggregate.
Get basic information about the aggregate and how to talk to it.

 * Format:  `omni.py [-a AM_URL_or_nickname] getversion`
 * Examples:
  * `omni.py getversion`
  * GetVersion for only this aggregate: 
        `omni.py -a http://localhost:12348 getversion`
  * Save GetVersion information to per-aggregate files: 
        `omni.py -o getversion`

Aggregates queried:
 - Each URL given in an -a argument or URL listed under that given
 nickname in omni_config, if provided, ELSE
 - List of URLs given in omni_config aggregates option, if provided, ELSE
 - List of URNs and URLs provided by the selected clearinghouse

Output options:
 - `-o`: Save result (JSON format) in per-aggregate files
 - `-p <prefix>`: Prefix for resulting version information files (used with -o)
  - `--outputfile <filename>`: If supplied, use this output file name: substitute the AM for any %a
 - If not saving results to a file, they are logged.
 - If use `--tostdout` option, then instead of logging, print to STDOUT.

Omni caches getversion results for use elsewhere. This method skips the local cache.
 - `--ForceUseGetVersionCache` will force it to look at the cache if possible
 - `--GetVersionCacheAge <#>` specifies the # of days old a cache entry can be, before Omni re-queries the AM, default is 7
 - `--GetVersionCacheName <path>` is the path to the GetVersion cache, default is ~/.gcf/get_version_cache.json

Options:
 - `--api-version #` or `-V #` or `-V#`: AM API Version # (default: 2)
 - `-l <configfile>` to specify a logging config file
 - `--logoutput <filename>` to specify a logging output filename

Options for development and testing:
 - `--devmode`: Continue on error if possible

==== listresources ====
Call the AM API ListResources function at specified aggregates,
and print the rspec to stdout or to a file.
Optional argument for AM API v1 & v2 is a slice name which returns a manifest RSpec.
Note that the slice name argument is only supported in AM API v1 and v2.
For listing contents of a slice in AM API v3+, use `describe`.

 * Format:  `omni.py [-a AM_URL_or_nickname] [-o [-p fileprefix] or
                    --outputfile filename] \
                    [-t <RSPEC_TYPE> <RSPEC_VERSION>] \
                    [--api-version <version #, 2 is default, or 1 or 3>] \
                    listresources [slice-name (APIv1 or 2 only)]`
 * Sample usage:
  * `omni.py listresources -t geni 3`
            List resources at all AMs on your CH using GENI v3 format advertisement RSpecs
  * `omni.py listresources myslice -t geni 3`
            List resources in myslice from all AMs on your CH (AM API v1 or v2 only)
  * `omni.py -a http://localhost:12348 listresources myslice -t geni 3`
            List resources in myslice at the localhost AM
  * `omni.py -a myLocalAM listresources -t geni 3`
            List resources at the AM with my nickname myLocalAM (in omni_config)
  * `omni.py listresources -a http://localhost:12348 -t GENI 3 myslice`
            List resources in myslice at the localhost AM, requesting that
            the AM send a GENI v3 format RSpec.
  * `omni.py -a http://localhost:12348 -o -p myprefix listresources myslice \
            -t geni 3`
            List resources at a specific AM and save it to a file
            with prefix 'myprefix'.
  * `omni.py -a http://localhost:12348 listresources myslice -t geni 3 \
            --api-version 2 -o --outputfile ManRSpec%sAt%a.xml`
            List resources in myslice at the localhost AM, using AM API
            version 2 and requesting GENI v3 format manifest RSpecs,
	    saving results to a file with the slice and aggregate name inserted.

This command will list the RSpecs of all GENI aggregates available
through your chosen framework.
It can save the result to a file so you can use an edited version of the result to
create a reservation RSpec, suitable for use in a call to
`createsliver` or `allocate`.

If a slice name is supplied, then resources for that slice only 
will be displayed.  In this case, the slice credential is usually
retrieved from the Slice Authority. But
with the --slicecredfile option it is read from the specified file, if it
exists. Note that the slice name argument is only valid in AM API v1
or v2; for v3, see `describe`.

Aggregates queried:
 - Each URL given in an -a argument or URL listed under that given
 nickname in omni_config, if provided, ELSE
 - List of URLs given in omni_config aggregates option, if provided, ELSE
 - List of URNs and URLs provided by the selected clearinghouse

Output options:
 - `-o`: Save result in per-aggregate files
 - `-p <prefix>`: Prefix for resulting rspec files (used with -o)
 - `--outputfile <filename>`: If supplied, use this output file name: substitute the
 AM for any %a, the slice name for any %s.
 - If not saving results to a file, they are logged.
 - If `--tostdout` option, then instead of logging, print to STDOUT.
 - When using `-o` and not `--outputfile`, file names will indicate the
   slice name, file format, and which aggregate is represented.
   e.g.: `myprefix-myslice-rspec-localhost-8001.xml`

Other options:
 - `--api-version #` or `-V #` or `-V#`: AM API Version # (default: 2)
 - `-t <type version>` Requires the AM send RSpecs in the given type and version. If the
    AM does not speak that type and version, nothing is returned. Use
    `getversion` to see available types at that AM.
    Type and version are case-insensitive strings.
    This argument defaults to 'GENI 3' if not supplied.

 - `--slicecredfile <filename>` says to use the given slicecredfile if it exists.
 - `--no-compress`: Request the returned RSpec not be compressed (default is to compress)
 - `--available`: Return Advertisement consisting of only available resources
 - `-l <config file>` to specify a logging config file
 - `--logoutput <filename>` to specify a logging output filename

Options for development and testing:
 - `--devmode`: Continue on error if possible
 - `--arbitrary-option`: supply arbitrary thing (for testing)

==== describe ====
GENI AM API v3 Describe()

Retrieve a manifest RSpec describing the resources contained by the named entities (e.g. a single slice or a set of the slivers in a slice). This listing and description
should be sufficiently descriptive to allow experimenters to use the resources.
For listing contents of a slice in APIv1 or 2, or to get the Advertisement
of available resources at an AM, use `listresources`.

 * Sample usage:
  * Run `describe` on a slice against one aggregate.  Requesting the returned Manifest RSpec be in the default GENI v3 RSpec format.
    `omni.py -a http://myaggregate/url -V 3 describe myslice`

  * Run `describe` on a slice against two aggregates. Save the results in a
    file, with the slice name and aggregate name (constructed from the URL) included in the filename.
    into the filename:
    `omni.py -a http://myaggregate/url -a http://another/aggregate -V 3 \
        -o --outputfile RSpecOn%sAt%a.xml describe myslice`

  * Run `describe` on two slivers against a particular aggregate.
    `omni.py -a http://myaggregate/url -V 3 describe myslice \
    	    --sliver-urn urn:publicid:IDN:myam+sliver+sliver1 \
    	    --sliver-urn urn:publicid:IDN:myam+sliver+sliver2`

Argument is a slice name, naming the slice whose contents will be described.
Lists contents and state on 1+ aggregates and prints the result to stdout or to a file.

 - `--sliver-urn` / `-u` option: each usage of this flag specifies a sliver URN to
   describe. If specified, only the listed slivers will be
   described. Otherwise, all slivers in the slice will be described.

Aggregates queried:
 - Each URL given in an `-a` argument or URL listed under that given
 nickname in omni_config, if provided, ELSE
 - List of URLs given in omni_config `aggregates` option, if provided, ELSE
 - List of URNs and URLs provided by the selected clearinghouse

Output directing options:
 - `-o` writes output to file instead of stdout; generates a single file per aggregate.
 - `-p <prefix>` gives a filename prefix for each output file
 - `--outputfile <filename>` If supplied, use this output file name: substitute
 the AM for any %a, and slicename for any %s
 - If not saving results to a file, they are logged.
 - If `--tostdout` option, then instead of logging, print to STDOUT.
 - When using `-o` and not `--outputfile`, file names will indicate the
   slice name, file format, and which aggregate is represented.
   e.g.: `myprefix-myslice-rspec-localhost-8001.json`

Other options:
 - `--api-version #` or `-V #` or `-V#`: AM API Version # (default: 2)
 - `-t <type version>`: Specify a required manifest RSpec type and
        version to return. It skips any AM that doesn't advertise (in
        GetVersion) that it supports that format. Default is "GENI 3". "ProtoGENI 2" is commonly supported as well.
 - `--slicecredfile <path>` says to use the given slice credential file if it exists.
 - --no-compress: Request the returned RSpec not be compressed (default is to compress)
 - `-l <path>` to specify a logging configuration file
 - `--logoutput <filename>` to specify a logging output filename

Options for development and testing:
 - `--devmode`: Continue on error if possible
 - `--arbitrary-option`: supply arbitrary thing (for testing)

==== createsliver ====
The GENI AM API `CreateSliver()` call: reserve resources at GENI aggregates.

For use in AM API v1+2 only. 
For AM API v3+, use this sequence of three commands: `allocate`, `provision`, and `performoperationalaction`.

 * Format:  `omni.py [-a AM_URL_or_nickname] createsliver <slice-name> <rspec file>`
 * Examples:
  * Reserve the resources defined in an RSpec file:
    	`omni.py createsliver myslice resources.rspec`
  * Reserve the resources defined in an RSpec file at a particular aggregate (specifying aggregate with a nickname):
    	`omni.py -a pg-gpo createsliver myslice resources.rspec`
  * Specify using GENI AM API v1 to reserve a sliver in `myslice` from a particular AM (specifying aggregate with a nickname), using the request rspec in `resources.rspec`:
    	`omni.py -a pg-gpo2 --api-version 1 createsliver \
            myslice resources.rspec`
  * Use a saved (possibly delegated) slice credential: 
        `omni.py --slicecredfile myslice-credfile.xml \
            -a pg-gpo createsliver myslice resources.rspec`
  * Save manifest RSpec to a file with a particular prefix: 
        `omni.py -a pg-gpo -o -p myPrefix \
             createsliver myslice resources.rspec`

 * argument: the RSpec file should have been created by using
            availability information from a previous call to
            `listresources` (e.g. `omni.py -o listresources`). 
	    Warning: request RSpecs are often very different from
            advertisement RSpecs.

For help creating GENI RSpecs, see
              http://www.protogeni.net/trac/protogeni/wiki/RSpec.
To validate the syntax of a generated request RSpec, run:
{{{
  xmllint --noout --schema http://www.geni.net/resources/rspec/3/request.xsd \
                      yourRequestRspec.xml
}}}

This `createsliver` command will allocate the requested resources at
the indicated aggregate.

Typically users save the resulting manifest RSpec to learn details
about what resources were actually granted to them. Use the `-o`
option to have that manifest saved to a file. Manifest files are
named something like:
   `myPrefix-mySlice-manifest-rspec-AggregateServerName.xml`

Slice name could be a full URN, but is usually just the slice name portion.
Note that PLC Web UI lists slices as <site name>_<slice name>
(e.g. bbn_myslice), and we want only the slice name part here (e.g. myslice).

Options:
 - `--api-version #` or `-V #` or `-V#`: AM API Version # (default: 2)
 - `-a <nickname or URL>`: Contact only the aggregate at the given URL, or with the given nickname (that translates to a URL) in your omni_config
 - `--slicecredfile <path>`: Read slice credential from given file, if it exists
 - `-o` Save result (manifest rspec) in per-aggregate files
 - `-p <name>`: Prefix for resulting manifest RSpec files. (Use with `-o`)
 - `--outputfile <name>`: If supplied, use this output file name substituting the AM for any %a, and slicename for any %s.
 - If don't save results to a file, they are logged.
 - If --tostdout option, then instead of logging, print to STDOUT.
 - `-l <path>` to specify a logging config file
 - `--logoutput <filename>` to specify a logging output filename

Options for development and testing:
 - `--devmode`: Continue on error if possible

Slice credential is usually retrieved from the Slice Authority. But
with the `--slicecredfile` option it is read from that file, if it exists.

omni_config users section is used to get a set of SSH keys that
should be loaded onto the remote node to allow SSH login, if the
remote resource and aggregate support this.

Note you likely want to check `sliverstatus` to ensure your resource comes up.
And check the sliver expiration time; you may want to call `renewsliver` to extend the expiration time.

==== allocate ====
GENI AM API Allocate <slice name> <rspec file name>

For use with AM API v3+ only. For AM API v1 and v2 use `createsliver`.

Allocate resources, as described in the request RSpec file name
argument, to a slice URN generated from the provided slice name (or
with the provided URN, if supplied instead of slice name). On success,
one or more slivers are allocated, containing resources satisfying the
request, and assigned to the given slice.

Sample usage:
 * Basic allocation of resources at one AM into myslice
   `omni.py -V 3 -a http://myaggregate/url allocate myslice my-request-rspec.xml`

 * Allocate resources on two AMs, requesting a specific sliver end time, saving results into specifically named files (that include an AM name calculated from the AM URL),and using the slice credential saved in the given file:
   `omni.py -V 3 -a http://myaggregate/url -a http://myother/aggregate
   	       --end-time 20120909 \
	       -o --outputfile myslice-manifest-%a.json \
	       --slicecredfile mysaved-myslice-slicecred.xml \
	       allocate myslice my-request-rspec.xml`

Clients must `renew` or `provision` slivers before the expiration time
(given in the struct returned from `allocate`), or the aggregate will automatically delete them.

Slice name could be a full URN, but is usually just the slice name portion.
Note that the PLC Web UI lists slices as <site name>_<slice name>
(e.g. bbn_myslice), and we want only the slice name part here (e.g. myslice).

Slice credential is usually retrieved from the Slice Authority. But
with the `--slicecredfile` option it is read from that file, if it exists.

Aggregates queried:
 - Each URL given in an `-a` argument or URL listed under the given
   nickname in omni_config, if provided, ELSE
 - List of URLs given in omni_config aggregates option, if provided, ELSE
 - List of URNs and URLs provided by the selected clearinghouse

Note that if multiple aggregates are supplied, the same RSpec will be submitted to each.
Aggregates should ignore parts of the Rspec requesting specific non-local resources (bound requests), but each
aggregate should attempt to satisfy all unbound requests. Note also that `allocate()` calls
are always all-or-nothing: if the aggregate cannot give everything requested, it gives nothing.

Output directing options:
 - `-o` Save result in per-Aggregate files
 - `-p <prefix>` (used with `-o`): Prefix for resulting files
 - `--outputfile <filename>` If supplied, use this output file name: substitute the AM for any `%a`, and slicename for any `%s`
 - If not saving results to a file, they are logged.
 - If `--tostdout` option, then instead of logging, print to STDOUT.
 - When using `-o` and not `--outputfile`, file names will indicate the
   slice name, file format, and which aggregate is represented.
   e.g.: `myprefix-myslice-allocate-AggregateServerName.json`

Other options:
 - `--api-version #` or `-V #` or `-V#`: AM API Version # (default: 2)
 - `--end-time <time>`: Request that new slivers expire at the given time.
   The aggregates may allocate the resources, but not be able to grant the requested expiration time.
   Note that per the AM API, expiration times will be timezone aware.
   Unqualified times are assumed to be in UTC.
   Note that the expiration time cannot be past your slice expiration
   time (see `renewslice`).
 - `-l <filename>` to specify a logging config file
 - `--logoutput <filename>` to specify a logging output filename

Options for development and testing:
 - `--devmode`: Continue on error if possible

==== provision ====
Calls GENI AM API Provision <slice name>.

For use with AM API v3+ only. For AM API v1 and v2, use `createsliver`.

Request that the named `geni_allocated` slivers be made `geni_provisioned`,
instantiating or otherwise realizing the resources, such that they have a
valid `geni_operational_status` and may possibly be made `geni_ready` for
experimenter use. This operation is synchronous, but may start a longer process,
such as creating and imaging a virtual machine.

Sample usage:
 * Basic `provision` of allocated resources at one AM into `myslice`:
   `omni.py -V 3 -a http://myaggregate/url provision myslice`

 * Provision resources in two AMs, requesting a specific sliver end
   time, save results into named files (that include an AM name
   calculated from the AM URL and slice name), using the slice
   credential saved in the given file. Provision in best effort mode
   to make sure as many resources as possible are provisioned.
        `omni.py -V 3 \ 
	   -a http://myaggregate/url \
	   -a http://myother/aggregate \ 
	   --end-time 20120909 \
	   -o --outputfile %s-provision-%a.json \
	   --slicecredfile mysaved-myslice-slicecred.xml \
	   --best-effort \ 
	   provision myslice`

 * Provision allocated resources in specific slivers:
        `omni.py -V 3 \
		 -a http://myaggregate/url \
	         --sliver-urn urn:publicid:IDN+myam+sliver+1 \
        	 --sliver-urn urn:publicid:IDN+myam+sliver+2 \ 
		 provision myslice`

Clients must `renew` or use slivers before the expiration time
(given in the return struct), or the aggregate will automatically delete them.

Slice name could be a full URN, but is usually just the slice name portion.
Note that PLC Web UI lists slices as <site name>_<slice name>
(e.g. bbn_myslice), and we want only the slice name part here (e.g. myslice).

The slice credential is usually retrieved from the Slice Authority. But
with the `--slicecredfile` option it is read from that file, if it exists.

Aggregates queried:
 - Each URL given in an -a argument or URL listed under that given
   nickname in omni_config, if provided, ELSE
 - List of URLs given in omni_config aggregates option, if provided, ELSE
 - List of URNs and URLs provided by the selected clearinghouse

Options:
 - `--sliver-urn` or `-u` option: each specifies a sliver URN to provision. If specified,
   only the listed slivers will be provisioned. Otherwise, all slivers in the slice will be provisioned.
 - `--best-effort`: If supplied, slivers that can be provisioned, will be; some slivers
   may not be provisioned, in which case check the geni_error return for that sliver.
   If not supplied, then if any slivers cannot be provisioned, the whole call fails
   and sliver allocation states do not change.

Note that some aggregates may require provisioning all slivers in the same state at the same
time, per the `geni_single_allocation` GetVersion return.

omni_config `users` section is used to get a set of SSH keys that
should be loaded onto the remote node to allow SSH login, if the
remote resource and aggregate support this.

Output directing options:
 - `-o`: Save result in per-aggregate files
 - `-p <prefix>` (used with `-o`): Prefix for resulting files
 - `--outputfile <filename>` If supplied, use this output file name: substitute the AM for any `%a`, and slicename for any `%s`
 - If not saving results to a file, they are logged.
 - If `--tostdout` option, then instead of logging, print to STDOUT.
 - When using `-o` and not `--outputfile`, file names will indicate the
   slice name, file format, and which aggregate is represented.
   e.g.: `myprefix-myslice-provision-localhost-8001.json`

Other options:
 - `--api-version #` or `-V #` or `-V#`: AM API Version # (default: 2)
 - `--end-time <time>`: Request that new slivers expire at the given time.
   The aggregates may provision the resources, but not be able to grant the requested
   expiration time.
   Note that per the AM API, expiration times will be timezone aware.
   Unqualified times are assumed to be in UTC.
   Note that the expiration time cannot be past your slice expiration
   time (see `renewslice`).
 - `-l <filename>` to specify a logging config file
 - `--logoutput <filename>` to specify a logging output filename

Options for development and testing:
 - `--devmode`: Continue on error if possible

==== performoperationalaction ====
Alias of "poa" which is an implementation of v3 PerformOperationalAction.

==== poa ====
GENI AM API PerformOperationalAction <slice name> <action name>.
For use with AM API v3+ only. For AM API v1 or v2 use `createsliver`.

Perform the named operational action on the named slivers or slice, possibly changing
the `geni_operational_status` of the named slivers. e.g. 'start' a VM. For valid
operations and expected states, consult the state diagram advertised in the
aggregate's advertisement RSpec.

Sample usage:
 * Do `geni_start` on all slivers in myslice:
   `omni.py -V 3 -a http://myaggregate poa myslice geni_start`

 * Do `geni_start` on two slivers in myslice, but continue if one fails, and save results to the named file:
   `omni.py -V 3 -a http://myaggregate --best-effort \
   	   -o --outputfile %s-start-%a.json \
	   -u urn:publicid:IDN+myam+sliver+1 \
	   -u urn:publicid:IDN+myam+sliver+2 \
	   poa myslice geni_start`

Clients must `renew` or use slivers before the expiration time
(given in the return struct), or the aggregate will automatically delete them.

Options:
 - `--sliver-urn` / `-u` option: each specifies a sliver URN on which to perform the given action. If specified,
   only the listed slivers will be acted on. Otherwise, all slivers in
   the slice will be acted on.
   Note though that actions are state and resource type specific, so the action may not apply everywhere.

Slice name could be a full URN, but is usually just the slice name
portion.
Note that PLC Web UI lists slices as <site name>_<slice name>
(e.g. bbn_myslice), and we want only the slice name part here (e.g. myslice).

Aggregates queried:
 - Each URL given in an `-a` argument or URL listed under that given
   nickname in omni_config, if provided, ELSE
 - List of URLs given in omni_config aggregates option, if provided, ELSE
 - List of URNs and URLs provided by the selected clearinghouse

 - `--slicecredfile <path>`: Read slice credential from given file, if it exists.
   Slice credential is usually retrieved from the Slice Authority. But
   with the `--slicecredfile` option it is read from the specified file, if it exists.

 - `--best-effort`: If supplied, slivers that can be acted on, will be; some slivers
   may not be acted on successfully, in which case check the geni_error return for that sliver.
   If not supplied, then if any slivers cannot be changed, the whole call fails
   and sliver states do not change.

Output directing options:
 - `-o`: Save result in per-aggregate files
 - `-p <prefix>` (used with `-o`): Prefix for resulting files
 - `--outputfile <path>`: If supplied, use this output file name: substitute the AM for any `%a` and slicename for any `%s`
 - If not saving results to a file, they are logged.
 - If `--tostdout` option, then instead of logging, print to STDOUT.
 - When using `-o` and not `--outputfile`, file names will indicate the
   slice name, file format, and which aggregate is represented.
   e.g.: `myprefix-myslice-poa-geni_start-localhost-8001.json`

Other options:
 - `--api-version #` or `-V #` or `-V#`: AM API Version # (default: 2)
 - `-l <path>` to specify a logging config file
 - `--logoutput <filename>` to specify a logging output filename

Options for development and testing:
 - `--devmode`: Continue on error if possible

==== renewsliver ====
Calls the AM API v1 or v2 RenewSliver function.  For AM API v3, see `renew` instead.

 * Format:  `omni.py [-a AM_URL_or_nickname] renewsliver <slice-name> "<time>"`
 * Examples:
  * Renew all slivers in slice, myslice, at all aggregates 
   * `omni.py renewsliver myslice "12/12/10 4:15pm"`
   * `omni.py renewsliver myslice "12/12/10 16:15"
  * Use AM API v1 to renew slivers in slice, myslice, at one aggregate
   * `omni.py -a http://localhost:12348 --api-version 1 \
            renewsliver myslice "12/12/10 16:15"`
  * Renew slivers in slice, myslice, at one aggregate (specified by a nickname)
   * `omni.py -a myLocalAM renewsliver myslice "12/12/10 16:15"`

This command will renew your resources at each aggregate up to the
specified time.  This time must be less than or equal to the time
available to the slice (see `print_slice_expiration` and
`renewslice`).  Times are in UTC or supply an explicit timezone.

Slice name could be a full URN, but is usually just the slice name portion.
Note that PLC Web UI lists slices as <site name>_<slice name>
(e.g. bbn_myslice), and we want only the slice name part here (e.g. myslice).

Slice credential is usually retrieved from the Slice Authority. But
with the --slicecredfile option it is read from the specified file, if it exists.

Aggregates queried:
 - Each URL given in an -a argument or URL listed under that given
 nickname in omni_config, if provided, ELSE
 - List of URLs given in omni_config aggregates option, if provided, ELSE
 - List of URNs and URLs provided by the selected clearinghouse

Note that per the AM API expiration times will be timezone aware.
Unqualified times are assumed to be in UTC. See below for an exception.

Note that the expiration time cannot be past your slice expiration
time (see `print_slice_expiration` and `renewslice`). Some aggregates will
not allow you to _shorten_ your sliver expiration time.

Note that older SFA-based aggregates (like the MyPLC aggregates in the
GENI mesoscale deployment) fail to renew slivers when a timezone is
present in the call from omni. If you see an error from the aggregate
that says {{{Fault 111: "Internal API error: can't compare
offset-naive and offset-aware date times"}}} you should add the
"--no-tz" flag to the omni renewsliver command line.

==== renew ====
AM API Renew <slicename> <new expiration time in UTC
or with a timezone>
For use with AM API v3+. For AM API v1 & v2, see `renewsliver`.

Sample usage:
 * Renew slivers in slice myslice to the given time; fail the call if
 all slivers cannot be renewed to this time
   `omni.py -V 3 -a http://myaggregate/url renew myslice 20120909`

 * Renew slivers in slice myslice to the given time; any slivers that
   cannot be renewed to this time, stay as they were, while others are
   renewed
   `omni.py -V 3 -a http://myaggregate/url --best-effort renew myslice 20120909`

 * Renew the given sliver in myslice at this AM to the given time and
   write the result struct to the given file
   `omni.py -V 3 -a http://myaggregate/url -o --outputfile \
            %s-renew-%a.json -u urn:publicid:IDN+myam+sliver+1 renew \
            myslice 20120909`

Slice name could be a full URN, but is usually just the slice name portion.
Note that PLC Web UI lists slices as <site name>_<slice name>
(e.g. bbn_myslice), and we want only the slice name part here (e.g. myslice).

Slice credential is usually retrieved from the Slice Authority. But
with the `--slicecredfile` option it is read from that file, if it exists.

Aggregates queried:
 - Each URL given in an -a argument or URL listed under that given
   nickname in omni_config, if provided, ELSE
 - List of URLs given in omni_config aggregates option, if provided, ELSE
 - List of URNs and URLs provided by the selected clearinghouse

Note that per the AM API, expiration times will be timezone aware.
Unqualified times are assumed to be in UTC.  Note that the expiration
time cannot be past your slice expiration time (see
`print_slice_expiration` and `renewslice`). Some aggregates will not
allow you to _shorten_ your sliver expiration time.

 - `--sliver-urn <urn>` / -u option: each specifies a sliver URN to renew. If specified,
   only the listed slivers will be renewed. Otherwise, all slivers in the slice will be renewed.
 - `--best-effort`: If supplied, slivers that can be renewed, will be; some slivers
   may not be renewed, in which case check the `geni_error` return for that sliver.
   If not supplied, then if any slivers cannot be renewed, the whole call fails
   and sliver expiration times do not change.

When renewing multiple slivers, note that slivers in the `geni_allocated` state are treated
differently than slivers in the `geni_provisioned` state, and typically are restricted
to shorter expiration times. Users are recommended to supply the `geni_best_effort` option,
and to consider operating on only slivers in the same state.

Note that some aggregates may require renewing all slivers in the same state at the same
time, per the `geni_single_allocation` field returned by `getversion`.

Output directing options:
 - `-o`: Save result in per-aggregate files
 - `-p <prefix>` (used with -o): Prefix for resulting files
 - `--outputfile <path>`: If supplied, use this output file name: substitute the AM for any `%a`, and slicename for any `%s`
 - If not saving results to a file, they are logged.
 - If `--tostdout` option, then instead of logging, print to STDOUT.
 - When using `-o and not `--outputfile`, file names will indicate the
   slice name, file format, and which aggregate is represented.
   e.g.: `myprefix-myslice-renew-localhost-8001.json`

Other options:
 - `--api-version #` or `-V #` or `-V#`: AM API Version # (default: 2)
 - `-l <path>` to specify a logging config file
 - `--logoutput <filename>` to specify a logging output filename

Options for development and testing:
 - `--devmode`: Continue on error if possible

==== sliverstatus ====
GENI AM API SliverStatus function

 * Format: omni.py [-a AM_URL_or_nickname] sliverstatus <slice-name>`
 * Examples:
  * Run `sliverstatus` on all slivers in slice, myslice, at all aggregates 
   * `omni.py sliverstatus myslice`
  * Run `sliverstatus` on slivers in slice, myslice, at one aggregate
   * `omni.py -a http://localhost:12348 sliverstatus myslice`
  * Use AM API v1 to run `sliverstatus` on slivers in slice, myslice, at one aggregate
   * `omni.py -a http://localhost:12348 --api-version 1 sliverstatus myslice`
  * Run `sliverstatus` on slivers in slice, myslice, at one aggregate (specified by a nickname)
   * `omni.py -a myLocalAM sliverstatus myslice`

This command will get information from each aggregate about the
status of the specified slice. This can include expiration time,
whether the resource is ready for use, and the SFA node login name.

Slice name could be a full URN, but is usually just the slice name portion.
Note that PLC Web UI lists slices as <site name>_<slice name>
(e.g. bbn_myslice), and we want only the slice name part here (e.g. myslice).

Slice credential is usually retrieved from the Slice Authority. But
with the `--slicecredfile` option it is read from that file, if it exists.

Aggregates queried:
 - Each URL given in an -a argument or URL listed under that given
 nickname in omni_config, if provided, ELSE
 - List of URLs given in omni_config aggregates option, if provided, ELSE
 - List of URNs and URLs provided by the selected clearinghouse

Options:
 - `--api-version #` or `-V #` or `-V#`: AM API Version # (default: 2)
 - `-o` Save result in per-aggregate files
 - `-p <prefix>` Prefix for resulting files (used with -o)
 - If not saving results to a file, they are logged.
 - If `--tostdout` option, then instead of logging, print to STDOUT.

==== status ====
AM API Status <slice name>.  For use in AM API v3+. 

See `sliverstatus` for the AM API v1 and v2 equivalent.

Sample usage:
 - Get status on the slice at given aggregate
   `omni.py -V 3 -a http://aggregate/url status myslice`

 - Get status on specific slivers and save the result to a file
   `omni.py -V 3 -a http://aggregate/url \
   	    -o --outputfile %s-status-%a.json \
	    -u urn:publicid:IDN+myam+sliver+1 \
   	    -u urn:publicid:IDN+myam+sliver+2 \
	    status myslice`

Slice name could be a full URN, but is usually just the slice name portion.
Note that PLC Web UI lists slices as <site name>_<slice name>
(e.g. bbn_myslice), and we want only the slice name part here (e.g. myslice).

Slice credential is usually retrieved from the Slice Authority. But
with the `--slicecredfile` option it is read from that file, if it exists.

 - `--sliver-urn` / `-u` option: each specifies a sliver URN to get status on. If specified,
   only the listed slivers will be queried. Otherwise, all slivers in the slice will be queried.

Aggregates queried:
 - Each URL given in an -a argument or URL listed under that given
   nickname in omni_config, if provided, ELSE
 - List of URLs given in omni_config aggregates option, if provided, ELSE
 - List of URNs and URLs provided by the selected clearinghouse

Output directing options:
 - `-o` Save result in per-Aggregate files
 - `-p <prefi>` (used with `-o`) Prefix for resulting files
 - `--outputfile <path>` If supplied, use this output file name: substitute the AM for any `%a`, and slicename for any `%s`
 - If not saving results to a file, they are logged.
 - If `--tostdout` option, then instead of logging, print to STDOUT.
 - When using `-o` and not `--outputfile`, file names will indicate the
   slice name, action, file format, and which aggregate is represented.
   e.g.: `myprefix-myslice-status-localhost-8001.json`

Other options:
 - `--api-version #` or `-V #` or `-V#`: AM API Version # (default: 2)
 - `-l <path>` to specify a logging config file
 - `--logoutput <filename>` to specify a logging output filename

Options for development and testing:
 - `--devmode`: Continue on error if possible

==== deletesliver ====
Calls the AM API v1 and v2 DeleteSliver function. 
This command will free any resources associated with your slice at
the given aggregates.

For AM API v3, see `delete`.

 * Format: `omni.py [-a AM_URL_or_nickname] deletesliver <slice-name>`
 * Delete all slivers in slice, myslice, at all aggregates 
  * `omni.py deletesliver myslice`
 * Delete slivers in slice, myslice, at one aggregate
  * `omni.py -a http://localhost:12348 deletesliver myslice`
 * Use AM API v1 to delete slivers in slice, myslice, at one aggregate
  * `omni.py -a http://localhost:12348 --api-version 1 deletesliver myslice`
 * Delete slivers in slice, myslice, at one aggregate (specified by a nickname)
  * `omni.py -a myLocalAM deletesliver myslice`

Slice name could be a full URN, but is usually just the slice name portion.
Note that PLC Web UI lists slices as <site name>_<slice name>
(e.g. bbn_myslice), and we want only the slice name part here (e.g. myslice).

Slice credential is usually retrieved from the Slice Authority. But
with the `--slicecredfile` option it is read from that file, if it exists.

Aggregates acted on:
 - Each URL given in an `-a` argument or URL listed under that given
 nickname in omni_config, if provided, ELSE
 - List of URLs given in omni_config aggregates option, if provided, ELSE
 - List of URNs and URLs provided by the selected clearinghouse

==== delete ====
AM API Delete <slicename>. For use in AM API v3+. 
For AM API v1 and v2, see `deletesliver`.

Delete the named slivers, making them `geni_unallocated`. Resources are stopped
if necessary, and both de-provisioned and de-allocated. No further AM API
operations may be performed on slivers that have been deleted.
See `deletesliver` for the AM API v1 and v2 equivalents.

Sample usage:
 - Delete all slivers in the slice at specific aggregates:
   `omni.py -V 3 -a http://aggregate/url -a http://another/url delete myslice`

 - Delete slivers in slice myslice; any slivers that cannot be deleted, stay as they were, while others are deleted
   `omni.py -V 3 -a http://myaggregate/url --best-effort delete myslice`

 - Delete the given sliver in myslice at this AM and write the result struct to the given file
   `omni.py -V 3 -a http://myaggregate/url \
   	    -o --outputfile %s-delete-%a.json \
	    --sliver-urn urn:publicid:IDN+myam+sliver+1 \
	    delete myslice`

Slice name could be a full URN, but is usually just the slice name portion.
Note that PLC Web UI lists slices as <site name>_<slice name>
(e.g. bbn_myslice), and we want only the slice name part here (e.g. myslice).

Slice credential is usually retrieved from the Slice Authority. But
with the `--slicecredfile` option it is read from that file, if it exists.

 - `--sliver-urn` / `-u` option: each specifies a sliver URN to delete. If specified,
   only the listed slivers will be deleted. Otherwise, all slivers in the slice will be deleted.
 - `--best-effort`: If supplied, slivers that can be deleted, will be; some slivers
   may not be deleted, in which case check the geni_error return for that sliver.
   If not supplied, then if any slivers cannot be deleted, the whole call fails
   and slivers do not change.

Aggregates queried:
 - Each URL given in an -a argument or URL listed under that given
   nickname in omni_config, if provided, ELSE
 - List of URLs given in omni_config aggregates option, if provided, ELSE
 - List of URNs and URLs provided by the selected clearinghouse

Output directing options:
 - `-o`: Save result in per-aggregate files
 - `-p <prefix>` (used with `-o`): Prefix for resulting files
 - `--outputfile <path>`: If supplied, use this output file name: substitute the AM for any `%a`, and slicename for any `%s`
 - If not saving results to a file, they are logged.
 - If `--tostdout` option, then instead of logging, print to STDOUT.
 - When using `-o` and not `--outputfile`, file names will indicate the
   slice name, file format, and which aggregate is represented.
   e.g.: `myprefix-myslice-delete-localhost-8001.json`

Other options:
 - `--api-version #` or `-V #` or `-V#`: AM API Version # (default: 2)
 - `-l <path>` to specify a logging config file
 - `--logoutput <filename>` to specify a logging output filename

Options for development and testing:
 - `--devmode`: Continue on error if possible

==== shutdown ====
Calls the GENI AM API Shutdown function.

This command will stop the resources from running, but not delete
their state.  This command should NOT be needed by most users - it is
intended for use by operators when performing emergency stop and
supporting later forensics / debugging.

 * Format: `omni.py [-a AM_URL_or_nickname] shutdown <slice-name>`
 * Examples:
  * Shutdown all slivers in slice, myslice, at all aggregates 
   * `omni.py shutdown myslice`
  * Shutdown slivers in slice, myslice, at one aggregate
   * `omni.py -a http://localhost:12348 shutdown myslice`
  * Use AM API v1 to shutdown slivers in slice, myslice, at one aggregate
   * `omni.py -a http://localhost:12348 --api-version 1 shutdown myslice`
  * Shutdown slivers in slice, myslice, at one aggregate (specified by a nickname)
   * `omni.py -a myLocalAM shutdown myslice`

Slice name could be a full URN, but is usually just the slice name portion.
Note that PLC Web UI lists slices as <site name>_<slice name>
(e.g. bbn_myslice), and we want only the slice name part here (e.g. myslice).

Slice credential is usually retrieved from the Slice Authority. But
with the `--slicecredfile` option it is read from that file, if it exists.

Aggregates queried:
 - Single URL given in `-a` argument or URL listed under that given
 nickname in omni_config, if provided, ELSE
 - List of URLs given in omni_config aggregates option, if provided, ELSE
 - List of URNs and URLs provided by the selected clearinghouse<|MERGE_RESOLUTION|>--- conflicted
+++ resolved
@@ -426,14 +426,14 @@
 Omni supports the following command-line options.
 
 {{{
-$ ~/gcf/src/omni.py -h                              
-Usage:                                                                         
-GENI Omni Command Line Aggregate Manager Tool Version 2.0                      
-Copyright (c) 2012 Raytheon BBN Technologies                                   
+
+$ ~/gcf/src/omni.py -h                            
+Usage:                                                                                        
+GENI Omni Command Line Aggregate Manager Tool Version 2.0                                     
+Copyright (c) 2012 Raytheon BBN Technologies                                                  
 
 omni.py [options] <command and arguments> 
 
-<<<<<<< HEAD
          Commands and their arguments are: 
                 AM API functions:          
                          getversion        
@@ -442,12 +442,11 @@
                          createsliver <slicename> <rspec file> [AM API V1&2 only] 
                          allocate <slicename> <rspec file> [AM API V3 only]       
                          provision <slicename> [AM API V3 only]                   
-                         performoperationalaction <slicename> <action>            
-                                 [see also 'poa'; AM API V3 only]                 
-                         poa <slicename> <action>                                 
-                                 [poa is an alias for 'performoperationalaction'; AM API V3 only]                                                                                           
-                         sliverstatus <slicename> [AMAPI V1&2 only]                           
-                         status <slicename> [AMAPI V3 only]                                   
+                         performoperationalaction <slicename> <action> [AM API V3 only] 
+                         poa <slicename> <action>                                       
+                                 [alias for 'performoperationalaction'; AM API V3 only] 
+                         sliverstatus <slicename> [AMAPI V1&2 only]                     
+                         status <slicename> [AMAPI V3 only]                             
                          renewsliver <slicename> <new expiration time in UTC> [AM API V1&2 only]                                                                                            
                          renew <slicename> <new expiration time in UTC> [AM API V3 only]      
                          deletesliver <slicename> [AM API V1&2 only]                          
@@ -466,38 +465,6 @@
 
          See README-omni.txt for details.
          And see the Omni website at http://trac.gpolab.bbn.com/gcf
-=======
- 	 Commands and their arguments are:
- 		AM API functions:
- 			 getversion
- 			 listresources [In AM API V1 and V2 optional: slicename]
- 			 describe slicename [AM API V3 only]
- 			 createsliver <slicename> <rspec file> [AM API V1&2 only]
- 			 allocate <slicename> <rspec file> [AM API V3 only]
- 			 provision <slicename> [AM API V3 only]
- 			 performoperationalaction <slicename> <action> [AM API V3 only]
- 			 poa <slicename> <action> [AM API V3 only; alias for performoperationalaction]
- 			 sliverstatus <slicename> [AMAPI V1&2 only]
- 			 status <slicename> [AMAPI V3 only]
- 			 renewsliver <slicename> <new expiration time in UTC> [AM API V1&2 only]
- 			 renew <slicename> <new expiration time in UTC> [AM API V3 only]
- 			 deletesliver <slicename> [AM API V1&2 only]
- 			 delete <slicename> [AM API V3 only]
- 			 shutdown <slicename>
- 		Clearinghouse / Slice Authority functions:
- 			 listaggregates
- 			 createslice <slicename>
- 			 getslicecred <slicename>
- 			 renewslice <slicename> <new expiration time in UTC>
- 			 deleteslice <slicename>
- 			 listmyslices <username>
- 			 listmykeys
- 			 getusercred
- 			 print_slice_expiration <slicename>
-
-	 See README-omni.txt for details.
-	 And see the Omni website at http://trac.gpolab.bbn.com/gcf
->>>>>>> cdbf9ddb
 
 Options:
   --version             show program's version number and exit

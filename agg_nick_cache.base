--- conflicted
+++ resolved
@@ -1,10 +1,6 @@
 ### DO NOT MODIFY THIS FILE BY HAND ###
 # This file lives at: http://trac.gpolab.bbn.com/gcf/raw-attachment/wiki/Omni/agg_nick_cache
-<<<<<<< HEAD
-# Last updated on January 6, 2015
-=======
 # Last updated on January 13, 2015
->>>>>>> ebc448f3
 
 [omni_defaults]
 # This section is for updating Omni defaults without updating Omni.

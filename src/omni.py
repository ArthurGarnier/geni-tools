--- conflicted
+++ resolved
@@ -328,7 +328,7 @@
             sys.exit('Cannot create sliver %s: No slice credential'
                      % (urn))
 
-        self._print_slice_expiration(urn)
+        retVal += self._print_slice_expiration(urn)
 
         # Load up the user's edited omnispec
         specfile = args[1]
@@ -480,11 +480,10 @@
         except Exception, exc:
             sys.exit('renewsliver couldnt parse new expiration time from %s: %r' % (args[1], exc))
 
-<<<<<<< HEAD
-        retVal = 'Renewing Sliver %s until %r\n' % (urn, time)
-=======
+
+        retVal = ''
         slicecred_obj = cred.Credential(string=slice_cred)
-        self._print_slice_expiration(urn, slice_cred)
+        retVal += self._print_slice_expiration(urn, slice_cred)
         if time > slicecred_obj.expiration:
             sys.exit('Cannot renew sliver %s until %s which is after slice expiration time %s' % (urn, time, slicecred_obj.expiration))
         elif time <= datetime.datetime.utcnow():
@@ -492,8 +491,8 @@
         else:
             self.logger.debug('Slice expires at %s after requested time %s' % (slicecred_obj.expiration, time))
 
-        print 'Renewing Sliver %s until %s' % (urn, time)
->>>>>>> 179fd92e
+#        print 'Renewing Sliver %s until %s' % (urn, time)
+        retVal += 'Renewing Sliver %s until %r\n' % (urn, time)
 
         if self.opts.orca_slice_id:
             self.logger.info('Using ORCA slice id %r', self.opts.orca_slice_id)
@@ -688,16 +687,13 @@
         # FIXME: catch errors getting slice URN to give prettier error msg?
         urn = self.framework.slice_name_to_urn(name)
         cred = self._get_slice_cred(urn)
-<<<<<<< HEAD
-        self.logger.info( "Slice cred for %s: %s" % (urn, cred))
-=======
-
-        self._print_slice_expiration(urn)
+
+        print self._print_slice_expiration(urn)
 
         # FIXME: Print the non slice cred bit to STDERR so
         # capturing just stdout givs just the cred?
         print "Slice cred for %s: %s" % (urn, cred)
->>>>>>> 179fd92e
+        self.logger.info( "Slice cred for %s: %s" % (urn, cred))
         
     def _print_slice_expiration(self, urn, string=None):
         '''Check when the slice expires and print out to STDOUT'''
@@ -717,16 +713,16 @@
         sliceexp = slicecred_obj.expiration
         now = datetime.datetime.utcnow()
         if sliceexp <= now:
-            print 'Slice %s has expired at %s' % (urn, sliceexp)
+            retVal = 'Slice %s has expired at %s' % (urn, sliceexp)
         elif sliceexp - datetime.timedelta(hours=shorthours) <= now:
-            print 'Slice %s expires in <= %d hours' % (urn, shorthours)
+            retVal = 'Slice %s expires in <= %d hours' % (urn, shorthours)
             self.logger.debug('Slice %s expires on %s' % (urn, sliceexp))
             self.logger.debug('It is now %s' % (datetime.datetime.now()))
         elif sliceexp - datetime.timedelta(days=middays) <= now:
-            print 'Slice %s expires within %d day' % (urn, middays)
+            retVal = 'Slice %s expires within %d day' % (urn, middays)
         else:
             self.logger.debug('Slice %s expires on %s' % (urn, sliceexp))
-
+        return retVal
     def _get_slice_cred(self, urn):
         '''Try a couple times to get the given slice credential.
         Retry on wrong pass phrase.'''
@@ -768,15 +764,10 @@
             retVal = "Slice %s now expires at %s" % (name, out_expiration)
             retTime = out_expiration
         else:
-<<<<<<< HEAD
             retVal = "Failed to renew slice %s" % (name)
             retTime = None
+        retVal += self._print_slice_expiration(urn)
         return retVal, retTime
-=======
-            print "Failed to renew slice %s" % (name)
-        self._print_slice_expiration(urn)
-
->>>>>>> 179fd92e
 
 def parse_args(argv):
     parser = optparse.OptionParser()

--- conflicted
+++ resolved
@@ -915,31 +915,33 @@
     gvgroup.add_option("--GetVersionCacheName", dest='getversionCacheName',
                       default="~/.gcf/get_version_cache.json",
                       help="File where GetVersion info will be cached, default is ~/.gcf/get_version_cache.json")
-<<<<<<< HEAD
     parser.add_option_group( gvgroup )
+
+    # AggNick
+    angroup = optparse.OptionGroup( parser, "Aggregate Nickname Cache",
+                          "Control Aggregate Nickname Cache" )
+    angroup.add_option("--NoAggNickCache", dest='noAggNickCache',
+                      default=False, action="store_true",
+                      help="Disable using cached AggNick results and force refresh of cache (default is %default)")
+    angroup.add_option("--ForceUseAggNickCache", dest='useAggNickCache',
+                      default=False, action="store_true",
+                      help="Require using the AggNick cache if possible (default %default)")
+    # This causes setting options.AggNickCacheOldestDate
+    angroup.add_option("--AggNickCacheAge", dest='AggNickCacheAge',
+                      default=1,
+                      help="Age in days of AggNick cache info before refreshing (default is %default)")
+    angroup.add_option("--AggNickCacheName", dest='aggNickCacheName',
+                      default="~/.gcf/agg_nick_cache",
+                      help="File where AggNick info will be cached, default is %default")
+    angroup.add_option("--AggNickDefinitiveLocation", dest='aggNickDefinitiveLocation',
+                      default="http://trac.gpolab.bbn.com/gcf/raw-attachment/wiki/Omni/agg_nick_cache",
+                      help="Website with latest agg_nick_cache, default is %default")
+    parser.add_option_group( angroup )
+
     # Development related
     devgroup = optparse.OptionGroup( parser, "For Developers",
                           "Features only needed by developers" )
     devgroup.add_option("--devmode", default=False, action="store_true",
-=======
-    parser.add_option("--NoAggNickCache", dest='noAggNickCache',
-                      default=False, action="store_true",
-                      help="Disable using cached AggNick results and force refresh of cache (default is %default)")
-    parser.add_option("--ForceUseAggNickCache", dest='useAggNickCache',
-                      default=False, action="store_true",
-                      help="Require using the AggNick cache if possible (default %default)")
-    # This causes setting options.AggNickCacheOldestDate
-    parser.add_option("--AggNickCacheAge", dest='AggNickCacheAge',
-                      default=1,
-                      help="Age in days of AggNick cache info before refreshing (default is %default)")
-    parser.add_option("--AggNickCacheName", dest='aggNickCacheName',
-                      default="~/.gcf/agg_nick_cache",
-                      help="File where AggNick info will be cached, default is %default")
-    parser.add_option("--AggNickDefinitiveLocation", dest='aggNickDefinitiveLocation',
-                      default="http://trac.gpolab.bbn.com/gcf/raw-attachment/wiki/Omni/agg_nick_cache",
-                      help="Website with latest agg_nick_cache, default is %default")
-    parser.add_option("--devmode", default=False, action="store_true",
->>>>>>> 9bdb38e2
                       help="Run in developer mode: more verbose, less error checking of inputs")
     devgroup.add_option("--raise-error-on-v2-amapi-error", dest='raiseErrorOnV2AMAPIError',
                       default=False, action="store_true",

--- conflicted
+++ resolved
@@ -96,9 +96,7 @@
        [string dictionary] = omni.py nicknames # List aggregate and rspec nicknames    
 """
 
-<<<<<<< HEAD
 # Explicitly import framework files so py2exe is happy
-<<<<<<< HEAD
 import gcf.omnilib.frameworks.framework_apg
 import gcf.omnilib.frameworks.framework_base
 import gcf.omnilib.frameworks.framework_gcf
@@ -108,992 +106,9 @@
 import gcf.omnilib.frameworks.framework_pg
 import gcf.omnilib.frameworks.framework_pgch
 import gcf.omnilib.frameworks.framework_sfa
+import gcf.omnilib.frameworks.framework_chapi
 
 if __name__ == '__main__':
   import gcf.oscript
   import sys
-  sys.exit(gcf.oscript.main())
-=======
-import omnilib.frameworks.framework_apg
-import omnilib.frameworks.framework_base
-import omnilib.frameworks.framework_gcf
-import omnilib.frameworks.framework_gch
-import omnilib.frameworks.framework_gib
-import omnilib.frameworks.framework_of
-import omnilib.frameworks.framework_pg
-import omnilib.frameworks.framework_pgch
-import omnilib.frameworks.framework_sfa
-import omnilib.frameworks.framework_chapi
-
-OMNI_VERSION="2.5"
-
-#DEFAULT_RSPEC_LOCATION = "http://www.gpolab.bbn.com/experiment-support"               
-#DEFAULT_RSPEC_EXTENSION = "xml"                
-
-def countSuccess( successList, failList ):
-    """Intended to be used with 'renewsliver', 'deletesliver', and
-    'shutdown' which return a two item tuple as their second
-    argument.  The first item is a list of urns/urls for which it
-    successfully performed the operation.  The second item is a
-    list of the urns/urls for which it did not successfully
-    perform the operation.  Failure could be due to an actual
-    error or just simply that there were no such resources
-    allocated to this sliver at that aggregates.  In this context
-    this method returns a tuple containing the number of items
-    which succeeded and the number of items attempted.
-    """
-    succNum = len( successList )
-    return (succNum, succNum + len( failList ) )
-
-def load_agg_nick_config(opts, logger):
-    """Load the agg_nick_cache file.
-    Search path:
-    - filename from commandline
-    """
-
-    # the directory of this file
-    curr_dir = os.path.dirname(os.path.abspath(inspect.getfile(inspect.currentframe())))
-    parent_dir = curr_dir.rsplit("/",1)[0]
-
-    # Load up the config file
-    configfiles = [os.path.join(parent_dir, 'agg_nick_cache.base')]
-    
-    aggNickCacheExists = False
-    # if aggNickCacheName defined on commandline exists, check it first
-    if os.path.exists( opts.aggNickCacheName ):
-        configfiles.insert(0, opts.aggNickCacheName)
-        aggNickCacheExists = True
-
-    # get date of current file
-    if aggNickCacheExists:
-        aggNickCacheDate = os.path.getmtime(opts.aggNickCacheName)
-        aggNickCacheTimestamp = datetime.datetime.fromtimestamp(aggNickCacheDate)
-    else:
-        aggNickCacheTimestamp = None
-
-    # update the file if necessary
-    if opts.noAggNickCache or (not aggNickCacheTimestamp and not opts.useAggNickCache) or (aggNickCacheTimestamp and aggNickCacheTimestamp < opts.AggNickCacheOldestDate and not opts.useAggNickCache):
-        update_agg_nick_cache( opts, logger )
-
-    # aggNickCacheName may now exist. If so, add it to the front of the list.
-    if not aggNickCacheExists and os.path.exists( opts.aggNickCacheName ):
-        configfiles.insert(0, opts.aggNickCacheName)
-
-    readConfigFile = False
-    # Find the first valid config file
-    for cf in configfiles:         
-        filename = os.path.expanduser(cf)
-        if os.path.exists(filename):
-            config = {}       
-
-            # Did we find a valid config file?
-            if not os.path.exists(filename):
-                prtStr = "Could not find agg_nick_cache file: %s"%filename
-                logger.info( prtStr )
-                continue
-#                return config
-
-            logger.info("Loading agg_nick_cache file '%s'", filename)
-
-            confparser = ConfigParser.RawConfigParser()
-            try:
-                confparser.read(filename)
-                readConfigFile = True
-                break
-            except ConfigParser.Error as exc:
-                logger.error("agg_nick_cache file %s could not be parsed: %s"% (filename, str(exc)))
-    if not readConfigFile:
-        raise OmniError, "Failed to read any possible agg_nick_cache file."
-
-    config = load_aggregate_nicknames( config, confparser, filename, logger, opts )
-    return config
-
-def load_config(opts, logger, config={}):
-    """Load the omni config file.
-    Search path:
-    - filename from commandline
-      - in current directory
-      - in ~/.gcf
-    - omni_config in current directory
-    - omni_config in ~/.gcf
-    """
-
-    # Load up the config file
-    configfiles = ['omni_config','~/.gcf/omni_config']
-
-    if opts.configfile:
-        # if configfile defined on commandline does not exist, fail
-        if os.path.exists( opts.configfile ):
-            configfiles.insert(0, opts.configfile)
-        else:
-            # Check maybe the default directory for the file
-            configfile = os.path.join( '~/.gcf', opts.configfile )
-            configfile = os.path.expanduser( configfile )
-            if os.path.exists( configfile ):
-                configfiles.insert(0, configfile)
-            else:
-                logger.error("Config file '%s' or '%s' does not exist"
-                     % (opts.configfile, configfile))
-                raise (OmniError, "Config file '%s' or '%s' does not exist"
-                     % (opts.configfile, configfile))
-
-    # Find the first valid config file
-    for cf in configfiles:         
-        filename = os.path.expanduser(cf)
-        if os.path.exists(filename):
-            break
-    
-    # Did we find a valid config file?
-    if not os.path.exists(filename):
-        prtStr = """ Could not find an omni configuration file in local directory or in ~/.gcf/omni_config
-     An example config file can be found in the source tarball or on the wiki"""
-        logger.error( prtStr )
-        raise OmniError, prtStr
-
-    logger.info("Loading config file %s", filename)
-    
-    confparser = ConfigParser.RawConfigParser()
-    try:
-        confparser.read(filename)
-    except ConfigParser.Error as exc:
-        logger.error("Config file %s could not be parsed: %s"% (filename, str(exc)))
-        raise OmniError, "Config file %s could not be parsed: %s"% (filename, str(exc))
-
-    # Load up the omni options
-    config['logger'] = logger
-    config['omni'] = {}
-    for (key,val) in confparser.items('omni'):
-        config['omni'][key] = val
-        
-    # Load up the users the user wants us to see        
-    config['users'] = []
-    if 'users' in config['omni']:
-        if config['omni']['users'].strip() is not '' :
-            for user in config['omni']['users'].split(','):
-                if user.strip() is not '' : 
-                    d = {}
-                    for (key,val) in confparser.items(user.strip()):
-                        d[key] = val
-                    config['users'].append(d)
-
-    config = load_aggregate_nicknames( config, confparser, filename, logger, opts )
-
-    # Find rspec nicknames
-    config['rspec_nicknames'] = {}
-#    config['default_rspec_location'] = DEFAULT_RSPEC_LOCATION
-#    config['default_rspec_extension'] = DEFAULT_RSPEC_EXTENSION
-    if confparser.has_section('rspec_nicknames'):
-        for (key,val) in confparser.items('rspec_nicknames'):
-            key = key.strip()
-            temp = val.strip()
-            if temp == "":
-                continue
-            if key == "default_rspec_location":
-                config['default_rspec_location'] = temp      
-            elif key == "default_rspec_extension":
-                config['default_rspec_extension'] = temp                
-            else:
-                config['rspec_nicknames'][key] = temp
-
-    # Load up the framework section
-    if not opts.framework:
-        opts.framework = config['omni']['default_cf']
-
-    # Fill in the project if it is configured
-    if not opts.project:
-        if config['omni'].has_key('default_project'):
-            opts.project = config['omni']['default_project']
-
-    logger.info("Using control framework %s" % opts.framework)
-
-    # Find the control framework
-    cf = opts.framework.strip()
-    if not confparser.has_section(cf):
-        logger.error( 'Missing framework %s in configuration file' % cf )
-        raise OmniError, 'Missing framework %s in configuration file' % cf
-    
-    # Copy the control framework into a dictionary
-    config['selected_framework'] = {}
-    for (key,val) in confparser.items(cf):
-        config['selected_framework'][key] = val
-
-    return config
-
-def load_aggregate_nicknames( config, confparser, filename, logger, opts ):
-    # Find aggregate nicknames
-    if not config.has_key('aggregate_nicknames'):
-        config['aggregate_nicknames'] = {}
-    if confparser.has_section('aggregate_nicknames'):
-        for (key,val) in confparser.items('aggregate_nicknames'):
-            temp = val.split(',')
-            for i in range(len(temp)):
-                temp[i] = temp[i].strip()
-            if len(temp) != 2:
-                logger.warn("Malformed definition of aggregate nickname %s. Should be <URN>,<URL> where URN may be empty. Got: %s", key, val)
-            if len(temp) == 0:
-                continue
-            if len(temp) == 1:
-                # Got 1 entry - if its a valid URL, use it
-                res = validate_url(temp[0])
-                if res is None or res.startswith("WARN:"):
-                    t = temp[0]
-                    temp = ["",t]
-                else:
-                    # not a valid URL. Skip it
-                    logger.warn("Skipping aggregate nickname %s: %s doesn't look like a URL", key, temp[0])
-                    continue
-
-            # If temp len > 2: try to use it as is
-            if config['aggregate_nicknames'].has_key(key):
-                if config['aggregate_nicknames'][key] == temp:
-                    #logger.debug("AM nickname %s from %s defined identically already", key, filename)
-                    continue
-                elif temp[0] == "" and config['aggregate_nicknames'][key][1] == temp[1]:
-                    #logger.debug("AM nickname %s from %s already defined and with a URN", key, filename)
-                    continue
-                else:
-                    logger.debug("Aggregate nickname '%s' being redefined using value from '%s'", key, filename)
-                    logger.debug("     Old: %s=%s. New: %s=%s", config['aggregate_nicknames'][key][0], config['aggregate_nicknames'][key][1], temp[0], temp[1])
-#            else:
-#                logger.debug("Loaded aggregate nickname '%s' from file '%s'." % (key, filename))
-            config['aggregate_nicknames'][key] = temp
-    return config
-
-def load_framework(config, opts):
-    """Select the Control Framework to use from the config, and instantiate the proper class."""
-
-    cf_type = config['selected_framework']['type']
-    config['logger'].debug('Using framework type %s', cf_type)
-
-    framework_mod = __import__('omnilib.frameworks.framework_%s' % cf_type, fromlist=['omnilib.frameworks'])
-    config['selected_framework']['logger'] = config['logger']
-    framework = framework_mod.Framework(config['selected_framework'], opts)
-    return framework    
-
-def update_agg_nick_cache( opts, logger ):
-    """Try to download the definitive version of `agg_nick_cache` and
-    store in the specified place."""
-    try:
-        # make sure the directory containing --aggNickCacheName exists
-        # wget `agg_nick_cache`
-        # cp `agg_nick_cache` opts.aggNickCacheName
-        directory = os.path.dirname(opts.aggNickCacheName)
-        if not os.path.exists( directory ):
-            os.makedirs( directory )
-        urllib.urlretrieve( opts.aggNickDefinitiveLocation, opts.aggNickCacheName )
-        logger.info("Downloaded latest `agg_nick_cache` from '%s' and copied to '%s'." % (opts.aggNickDefinitiveLocation, opts.aggNickCacheName))
-    except Exception, e:
-        logger.info("Attempted to download latest `agg_nick_cache` from '%s' but could not." % opts.aggNickDefinitiveLocation )
-        logger.debug(e)
-
-def initialize(argv, options=None ):
-    """Parse argv (list) into the given optional optparse.Values object options.
-    (Supplying an existing options object allows pre-setting certain values not in argv.)
-    Then configure logging per those options.
-    Then load the omni_config file
-    Then initialize the control framework.
-    Return the framework, config, args list, and optparse.Values struct."""
-
-    opts, args = parse_args(argv, options)
-    logger = configure_logging(opts)
-    config = load_agg_nick_config(opts, logger)
-    config = load_config(opts, logger, config)
-    framework = load_framework(config, opts)
-    logger.debug('User Cert File: %s', framework.cert)
-    return framework, config, args, opts
-
-
-####
-def call(argv, options=None, verbose=False):
-    """Method to use when calling omni as a library
-
-    argv is a list ala sys.argv
-    options is an optional optparse.Values structure like you get from parser.parse_args
-      Use this to pre-set certain values, or allow your caller to get omni options from its commandline
-
-    Verbose option allows printing the command and summary, or suppressing it.
-    Callers can control omni logs (suppressing console printing for example) using python logging.
-
-    Return is a list of 2 items: a human readable string summarizing the result 
-    (possibly an error message), and the result object (may be None on error). The result 
-    object type varies by underlying command called.
-
-    Can call functions like this:
-     User does:    myscript.py -f my_sfa --myScriptPrivateOption describe ahtest-describe-emulab-net.json
-
-     Your myscript.py code does:
-import os
-import pprint
-import re
-import sys
-
-import omni
-from omnilib.util.files import *
-from omnilib.util.omnierror import OmniError
-
-################################################################################
-# Requires that you have omni installed or the path to gcf/src in your
-# PYTHONPATH.
-#
-# For example put the following in your bashrc:
-#     export PYTHONPATH=${PYTHONPATH}:path/to/gcf/src
-#
-################################################################################
-
-def main(argv=None):
-  ##############################################################################
-  # Get a parser from omni that understands omni options
-  ##############################################################################
-  parser = omni.getParser()
-  # update usage for help message
-  omni_usage = parser.get_usage()
-  parser.set_usage(omni_usage+"\nmyscript.py supports additional commands.\n\n\tCommands and their arguments are:\n\t\t\t[add stuff here]")
-
-  ##############################################################################
-  # Add additional optparse.OptionParser style options for your
-  # script as needed.
-  # Be sure not to re-use options already in use by omni for
-  # different meanings, otherwise you'll raise an OptionConflictError
-  ##############################################################################
-  parser.add_option("--myScriptPrivateOption",
-                    help="A non-omni option added by %s"%sys.argv[0],
-                    action="store_true", default=False)
-  # options is an optparse.Values object, and args is a list
-  options, args = omni.parse_args(sys.argv[1:], parser=parser)
-  if options.myScriptPrivateOption:
-    # do something special for your private script's options
-    print "Got myScriptOption"
-
-
-
-  ##############################################################################
-  # Try to read 2nd argument as an RSpec filename. Pull the AM URL and
-  # and maybe slice name from that file.
-  # Then construct omni args appropriately: command, slicename, action or rspecfile or datetime
-  ##############################################################################
-  omniargs = []
-  if args and len(args)>1:
-    sliceurn = None
-    # Try to read args[1] as an RSpec filename to read
-    rspecfile = args[1]
-    rspec = None
-    if rspecfile:
-      print "Looking for slice name and AM URL in RSpec file %s" % rspecfile
-      try:
-        rspec = readFile(rspecfile)
-      except:
-        print "Failed to read rspec from %s" % rspecfile
-
-    if rspec:
-    # Now parse the comments, whch look like this:
-#<!-- Resources at AM:
-#	URN: unspecified_AM_URN
-#	URL: https://localhost:8001
-# -->
-# Reserved resources for:\n\tSlice: %s
-# at AM:\n\tURN: %s\n\tURL: %s
-
-      if not ("Resources at AM" in rspec or "Reserved resources for" in rspec):
-        sys.exit("Could not find slice name or AM URL in RSpec %s" % rspec)
-      amurn = None
-      amurl = None
-      # Pull out the AM URN and URL
-      match = re.search(r"at AM:\n\tURN: (\S+)\n\tURL: (\S+)\n", rspec)
-      if match:
-        amurn = match.group(1)
-        amurl = match.group(2)
-        print "  Found AM %s (%s)" % (amurn, amurl)
-        omniargs.append("-a")
-        omniargs.append(amurl)
-
-      # Pull out the slice name or URN if any
-      if "Reserved resources for" in rspec:
-        match = re.search(r"Reserved resources for:\n\tSlice: (\S+)\n\t", rspec)
-        if match:
-          sliceurn = match.group(1)
-          print "  Found slice %s" % sliceurn
-
-    command = args[0]
-    rest = []
-    if len(args) > 2:
-      rest = args[2:]
-
-    # If the command requires a slice and we didn't get a readable rspec from the rspecfile,
-    # Then treat that as the slice
-    if not sliceurn and rspecfile and not rspec:
-      sliceurn = rspecfile
-      rspecfile = None
-
-    # construct the args in order
-    omniargs.append(command)
-    if sliceurn:
-      omniargs.append(sliceurn)
-    if rspecfile and command.lower() in ('createsliver', 'allocate'):
-      omniargs.append(rspecfile)
-    for arg in rest:
-      omniargs.append(arg)
-  elif len(args) == 1:
-    omniargs = args
-  else:
-    print "Got no command or rspecfile. Run '%s -h' for more information."%sys.argv[0]
-    return
-
-  ##############################################################################
-  # And now call omni, and omni sees your parsed options and arguments
-  ##############################################################################
-  print "Call Omni with args %s:\n" % omniargs
-  try:
-    text, retItem = omni.call(omniargs, options)
-  except OmniError, oe:
-    sys.exit("\nOmni call failed: %s" % oe)
-
-  print "\nGot Result from Omni:\n"
-
-  # Process the dictionary returned in some way
-  if isinstance(retItem, dict):
-    import json
-    print json.dumps(retItem, ensure_ascii=True, indent=2)
-  else:
-    print pprint.pformat(retItem)
-
-  # Give the text back to the user
-  print text
-
-  if type(retItem) == type({}):
-    numItems = len(retItem.keys())
-  elif type(retItem) == type([]):
-    numItems = len(retItem)
-  elif retItem is None:
-    numItems = 0
-  else:
-    numItems = 1
-  if numItems:
-    print "\nThere were %d item(s) returned." % numItems
-
-if __name__ == "__main__":
-  sys.exit(main())
-
-
-    This is equivalent to: ./omni.py -a <AM URL> describe <slicename>
-    """
-
-    if options is not None and not options.__class__==optparse.Values:
-        raise OmniError("Invalid options argument to call: must be an optparse.Values object")
-
-    if argv is None or not type(argv) == list:
-        raise OmniError("Invalid argv argument to call: must be a list")
-
-    framework, config, args, opts = initialize(argv, options)
-    # process the user's call
-    return API_call( framework, config, args, opts, verbose=verbose )
-
-def API_call( framework, config, args, opts, verbose=False ):
-    """Call the function from the given args list. 
-    Apply the options from the given optparse.Values opts argument
-    If verbose, print the command and the summary.
-    Return is a list of 2 items: a human readable string summarizing the result 
-    (possibly an error message), and the result object (may be None on error). The result 
-    object type varies by underlying command called.
-    """
-
-    logger = config['logger']
-
-    if opts.debug:
-        logger.info(getSystemInfo() + "\nOmni: " + getOmniVersion())
-
-    if len(args) > 0 and args[0].lower() == "nicknames":
-        result = printNicknames(config, opts)
-    else:
-        # Process the user's call
-        handler = CallHandler(framework, config, opts)
-    #    Returns string, item
-        result = handler._handle(args)
-    if result is None:
-        retVal = None
-        retItem = None
-    elif len(result)==2:
-        retVal, retItem = result
-    else:
-        retVal = result
-        retItem = None
-
-    # Print the summary of the command result
-    if verbose:
-        #sys.argv when called as a library is
-        # uninteresting/misleading. So args is better, but this misses
-        # the options.
-        # We print here all non-default options
-        parser = getParser()
-        nondef = ""
-        for attr in dir(opts):
-            import types
-            if attr.startswith("_"):
-                continue
-            if isinstance(getattr(opts, attr), types.MethodType):
-                continue
-            # if the parser has no option with a dest==attr,
-            # then continue
-            # This means that the user supplied an option the parser didn't
-            # handle, and typically there would have been an error,
-            # but lets not complain here
-            has = False
-            for opt in parser.option_list:
-                if opt.dest == attr:
-                    has=True
-            if has == False:
-                continue
-            if (not parser.defaults.has_key(attr)) or (parser.defaults[attr] != getattr(opts, attr)):
-                # If default is a relative path we expanded,
-                # then it looks like it changed here. So try expanding
-                # any defaults to see if that makes it match
-                try:
-                    defVal = parser.defaults[attr]
-                    defVal = os.path.normcase(os.path.expanduser(defVal))
-                    if defVal == getattr(opts, attr):
-                        continue
-                except:
-                    pass
-                # non-default value
-                nondef += "\n\t\t" + attr + ": " + str(getattr(opts, attr))
-
-        if nondef != "":
-            nondef = "\n  Options as run:" + nondef + "\n\n  "
-
-        cmd = None
-        if len(args) > 0:
-            cmd = args[0]
-        s = "Completed " + cmd + ":\n" + nondef + "Args: "+" ".join(args)+"\n\n  Result Summary: " + str(retVal)
-        headerLen = (70 - (len(s) + 2)) / 4
-        header = "- "*headerLen+" "+s+" "+"- "*headerLen
-
-        logger.info( " " + "-"*54 )
-        logger.info( header )
-        # printed not logged so can redirect output to a file
-        #logger.info(retVal)
-#        logger.info( " " + "="*54 )
-#        print retItem
-        logger.info( " " + "="*54 )
-    # end of if verbose
-    
-    return retVal, retItem
-
-def configure_logging(opts):
-    """Configure logging. If a log config filename is supplied with the -l option,
-    and the file is non-empty, configure logging from that file. For details on this,
-    see the applyLogConfig documentation.
-
-    Otherwise, use a basic config, with INFO level by default,
-    DEBUG level if opts.debug, INFO if opts.info, etc.
-
-    Return a logger for 'omni'."""
-
-    # Warning: If Omni is used as a library, and the caller did some logging configuration,
-    # then the call here to logging.basicConfig(level) will do nothing. In particular, it will not reset
-    # the log level based on the options supplied to Omni. The caller should supply a separate logging config
-    # file, or use e.g. logging.disable(logging.INFO) before calling omni. and logging.disable(logging.NOTSET) after
-
-    level = logging.INFO
-    optlevel = 'INFO'
-    # If log level was specified in options, use it. Most verbose
-    # level is used. Note that at ERROR and WARN levels, command
-    # outputs (like manifests) are not printed: use -o.
-    if opts.error:
-        level = logging.ERROR
-        optlevel = 'ERROR'
-    if opts.warn:
-        level = logging.WARN
-        optlevel = 'WARNING'
-    if opts.info:
-        level = logging.INFO
-        optlevel = 'INFO'
-    if opts.debug:
-        level = logging.DEBUG
-        optlevel = 'DEBUG'
-    
-    deft = {}
-
-    # Add the ability to use %(logfilename)s in the logging config
-    # file
-    deft['logfilename'] = opts.logoutput
-
-    if opts.logconfig:
-        deft['optlevel'] = optlevel
-        applyLogConfig(opts.logconfig, defaults=deft)
-    else:
-        # Ticket 296: Add timestamps to log messages
-        fmt = '%(asctime)s %(levelname)-8s %(name)s: %(message)s'
-        logging.basicConfig(level=level,format=fmt,datefmt='%H:%M:%S')
-
-    logger = logging.getLogger("omni")
-    
-    return logger
-
-def applyLogConfig(logConfigFilename, defaults={'optlevel': 'INFO'}):
-    """Change the logging configuration to that in the specified file, if found.
-    Effects all uses of python logging in this process.
-
-    Existing loggers are not modified, unless they are explicitly named
-    in the logging config file (they or their ancestor, not 'root').
-
-    Tries hard to find the file, and does nothing if not found.
-
-    'defaults' is a dictionary in ConfigParser format, that sets variables
-    for use in the config files. Specifically,
-    use this to set 'optlevel' to the basic logging level desired: INFO is the default.
-
-    For help creating a logging config file,
-    see http://docs.python.org/library/logging.config.html#configuration-file-format
-    and see the sample 'omni_log_conf_sample.conf'
-
-    From a script, you can over-ride the -l argument to change the log level.
-    Alternatively, you can call this function during omni operations.
-    Sample usage from a script:
-      # Configure logging based on command line options, using any -l specified file
-      framework, config, args, opts = omni.initialize(omniargs, options)
-      text, retItem = omni.API_call( framework, config, args, opts )
-
-      # Without changing commandline args, reset the logging config
-      omni.applyLogConfig("examples/myLogConfig.conf")
-
-      # <Here your script resets 'args' to give a different command>
-
-      # Then make the call for the new command, using the new log level
-      text, retItem = omni.API_call( framework, config, args, opts )
-"""
-
-    fns = [logConfigFilename, os.path.join('src', logConfigFilename), os.path.expanduser(logConfigFilename), os.path.join('.', logConfigFilename), os.path.abspath(logConfigFilename)]
-    found = False
-    for fn in fns:
-        if os.path.exists(fn) and os.path.getsize(fn) > 0:
-            # Only new loggers get the parameters in the config file.
-            # If disable_existing is True(default), then existing loggers are disabled,
-            # unless they (or ancestors, not 'root') are explicitly listed in the config file.
-            logging.config.fileConfig(fn, defaults=defaults, disable_existing_loggers=False)
-            logging.info("Configured logging from file %s", fn)
-            found = True
-            break
-
-    if not found:
-        logging.warn("Failed to find log config file %s", logConfigFilename)
-
-def getSystemInfo():
-    import platform
-    pver = platform.python_implementation() + " " + platform.python_version()
-    osinfo = platform.platform()
-    return "Python: " + pver + "\nOS: " + osinfo
-
-def getOmniVersion():
-    version ="GENI Omni Command Line Aggregate Manager Tool Version %s" % OMNI_VERSION
-    version +="\nCopyright (c) 2014 Raytheon BBN Technologies"
-    return version
-
-def getParser():
-    """Construct an Options Parser for parsing omni arguments.
-    Do not actually parse anything"""
-
-    usage = "\n" + getOmniVersion() + "\n\n%prog [options] [--project <proj_name>] <command and arguments> \n\
-\n \t Commands and their arguments are: \n\
- \t\tAM API functions: \n\
- \t\t\t getversion \n\
- \t\t\t listresources [In AM API V1 and V2 optional: slicename] \n\
- \t\t\t describe slicename [AM API V3 only] \n\
- \t\t\t createsliver <slicename> <rspec URL, filename, or nickname> [AM API V1&2 only] \n\
- \t\t\t allocate <slicename> <rspec URL, filename, or nickname> [AM API V3 only] \n\
- \t\t\t provision <slicename> [AM API V3 only] \n\
- \t\t\t performoperationalaction <slicename> <action> [AM API V3 only] \n\
- \t\t\t poa <slicename> <action> \n\
- \t\t\t\t [alias for 'performoperationalaction'; AM API V3 only] \n\
- \t\t\t sliverstatus <slicename> [AMAPI V1&2 only]\n\
- \t\t\t status <slicename> [AMAPI V3 only]\n\
- \t\t\t renewsliver <slicename> <new expiration time in UTC> [AM API V1&2 only] \n\
- \t\t\t renew <slicename> <new expiration time in UTC> [AM API V3 only] \n\
- \t\t\t deletesliver <slicename> [AM API V1&2 only] \n\
- \t\t\t delete <slicename> [AM API V3 only] \n\
- \t\t\t shutdown <slicename> \n\
- \t\tNon AM API aggregate functions (supported by some aggregates): \n\
- \t\t\t createimage <slicename> <imagename> [optional: false (keep image private)] -u <sliver urn> [ProtoGENI/InstaGENI only] \n\
- \t\t\t snapshotimage <slicename> <imagename> [optional: false (keep image private)] -u <sliver urn> [ProtoGENI/InstaGENI only] \n\
- \t\t\t\t [alias for 'createimage'] \n\
- \t\t\t deleteimage <imageurn> [optional: creatorurn] [ProtoGENI/InstaGENI only] \n\
- \t\t\t listimages [optional: creatorurn] [ProtoGENI/InstaGENI only] \n\
- \t\tClearinghouse / Slice Authority functions: \n\
- \t\t\t get_ch_version \n\
- \t\t\t listaggregates \n\
- \t\t\t createslice <slicename> \n\
- \t\t\t getslicecred <slicename> \n\
- \t\t\t renewslice <slicename> <new expiration time in UTC> \n\
- \t\t\t deleteslice <slicename> \n\
- \t\t\t listslices [optional: username] [Alias for listmyslices]\n\
- \t\t\t listmyslices [optional: username] \n\
- \t\t\t listmykeys \n\
- \t\t\t listkeys [optional: username]\n\
- \t\t\t getusercred \n\
- \t\t\t print_slice_expiration <slicename> \n\
- \t\t\t listslivers <slicename>\n\
- \t\t\t listslicemembers <slicename>\n\
- \t\t\t addslicemember <slicename> <membername> [optional: role]\n\
- \t\tOther functions: \n\
- \t\t\t nicknames \n\
-\n\t See README-omni.txt for details.\n\
-\t And see the Omni website at http://trac.gpolab.bbn.com/gcf"
-
-    parser = optparse.OptionParser(usage=usage, version="%prog: " + getOmniVersion())
-
-    # Basics
-    basicgroup = optparse.OptionGroup( parser, "Basic and Most Used Options")
-    basicgroup.add_option("-a", "--aggregate", metavar="AGGREGATE_URL", action="append",
-                      help="Communicate with a specific aggregate")
-    basicgroup.add_option("--available", dest='geni_available',
-                      default=False, action="store_true",
-                      help="Only return available resources")
-    basicgroup.add_option("-c", "--configfile",
-                      help="Config file name (aka `omni_config`)", metavar="FILE")
-    basicgroup.add_option("-f", "--framework", default=os.getenv("GENI_FRAMEWORK", ""),
-                      help="Control framework to use for creation/deletion of slices")
-    basicgroup.add_option("-r", "--project", 
-                      help="Name of project. (For use with pgch framework.)")
-    basicgroup.add_option("--alap", action="store_true", default=False,
-                          help="Request slivers be renewed as close to the requested time as possible, instead of failing if the requested time is not possible. Default is False.")
-    # Note that type and version are case in-sensitive strings.
-    # This causes settiong options.explicitRSpecVersion as well
-    basicgroup.add_option("-t", "--rspectype", nargs=2, default=["GENI", '3'], metavar="RSPEC-TYPE RSPEC-VERSION",
-                      help="RSpec type and version to return, default 'GENI 3'")
-    # This goes in options.api_version. Also causes setting options.explicitAPIVersion
-    basicgroup.add_option("-V", "--api-version", type="int", default=2,
-                      help="Specify version of AM API to use (default 2)")
-
-    parser.add_option_group( basicgroup )
-    # AM API v3 specific
-    v3group = optparse.OptionGroup( parser, "AM API v3+",
-                          "Options used in AM API v3 or later" )
-    v3group.add_option("--best-effort", dest='geni_best_effort',
-                      default=False, action="store_true",
-                      help="Should AMs attempt to complete the operation on only some slivers, if others fail")
-    v3group.add_option("--cred", action='append', metavar="CRED_FILENAME",
-                      help="Send credential in given filename with any call that takes a list of credentials")
-    v3group.add_option("--end-time", dest='geni_end_time',
-                      help="Requested end time for any newly allocated or provisioned slivers - may be ignored by the AM")
-# Sample options file content:
-#{
-# "option_name_1": "value",
-# "option_name_2": {"complicated_dict" : 37},
-# "option_name_3": 67
-#}
-    v3group.add_option("--optionsfile", metavar="JSON_OPTIONS_FILENAME",
-                      help="Send all options defined in named JSON format file to methods that take options")
-    v3group.add_option("--speaksfor", metavar="USER_URN",
-                      help="Supply given URN as user we are speaking for in Speaks For option")
-    v3group.add_option("-u", "--sliver-urn", dest="slivers", action="append",
-                      help="Sliver URN (not name) on which to act. Supply this option multiple times for multiple slivers, or not at all to apply to the entire slice")
-
-    parser.add_option_group( v3group )
-
-    # logging levels
-    loggroup = optparse.OptionGroup( parser, "Logging and Verboseness",
-                          "Control the amount of output to the screen and/or to a log" )
-    loggroup.add_option("-q", "--quiet", default=True, action="store_false", dest="verbose",
-                      help="Turn off verbose command summary for omni commandline tool")
-    loggroup.add_option("-v", "--verbose", default=True, action="store_true",
-                      help="Turn on verbose command summary for omni commandline tool")
-    loggroup.add_option("--debug", action="store_true", default=False,
-                       help="Enable debugging output. If multiple loglevel are set from commandline (e.g. --debug, --info) the more verbose one will be preferred.")
-    loggroup.add_option("--info", action="store_true", default=False,
-                       help="Set logging to INFO.If multiple loglevel are set from commandline (e.g. --debug, --info) the more verbose one will be preferred.")
-    loggroup.add_option("--warn", action="store_true", default=False,
-                       help="Set log level to WARN. This won't print the command outputs, e.g. manifest rspec, so use the -o or the --outputfile options to save it to a file. If multiple loglevel are set from commandline (e.g. --debug, --info) the more verbose one will be preferred.")
-    loggroup.add_option("--error", action="store_true", default=False,
-                       help="Set log level to ERROR. This won't print the command outputs, e.g. manifest rspec, so use the -o or the --outputfile options to save it to a file.If multiple loglevel are set from commandline (e.g. --debug, --info) the more verbose one will be preferred.")
-    loggroup.add_option("--verbosessl", default=False, action="store_true",
-                      help="Turn on verbose SSL / XMLRPC logging")
-    loggroup.add_option("-l", "--logconfig", default=None,
-                      help="Python logging config file")
-    loggroup.add_option("--logoutput", default='omni.log',
-                      help="Python logging output file [use %(logfilename)s in logging config file]")
-    loggroup.add_option("--tostdout", default=False, action="store_true",
-                      help="Print results like rspecs to STDOUT instead of to log stream")
-    parser.add_option_group( loggroup )
-
-    # output to files
-    filegroup = optparse.OptionGroup( parser, "File Output",
-                          "Control name of output file and whether to output to a file" )
-    filegroup.add_option("-o", "--output",  default=False, action="store_true",
-                      help="Write output of many functions (getversion, listresources, allocate, status, getslicecred,...) , to a file (Omni picks the name)")
-    filegroup.add_option("-p", "--prefix", default=None, metavar="FILENAME_PREFIX",
-                      help="Filename prefix when saving results (used with -o, not --usercredfile, --slicecredfile, or --outputfile)")
-    # If this next is set, then options.output is also set
-    filegroup.add_option("--outputfile",  default=None, metavar="OUTPUT_FILENAME",
-                      help="Name of file to write output to (instead of Omni picked name). '%a' will be replaced by servername, '%s' by slicename if any. Implies -o. Note that for multiple aggregates, without a '%a' in the name, only the last aggregate output will remain in the file. Will ignore -p.")
-    filegroup.add_option("--usercredfile", default=os.getenv("GENI_USERCRED", None), metavar="USER_CRED_FILENAME",
-                      help="Name of user credential file to read from if it exists, or save to when running like '--usercredfile " + 
-                         "myUserCred.xml -o getusercred'. Defaults to value of 'GENI_USERCRED' environment variable if defined.")
-    filegroup.add_option("--slicecredfile", default=os.getenv("GENI_SLICECRED", None), metavar="SLICE_CRED_FILENAME",
-                      help="Name of slice credential file to read from if it exists, or save to when running like '--slicecredfile " + 
-                         "mySliceCred.xml -o getslicecred mySliceName'. Defaults to value of 'GENI_SLICECRED' environment variable if defined.")
-    parser.add_option_group( filegroup )
-    # GetVersion
-    gvgroup = optparse.OptionGroup( parser, "GetVersion Cache",
-                          "Control GetVersion Cache" )
-    gvgroup.add_option("--NoGetVersionCache", dest='noGetVersionCache',
-                      default=False, action="store_true",
-                      help="Disable using cached GetVersion results (forces refresh of cache)")
-    gvgroup.add_option("--ForceUseGetVersionCache", dest='useGetVersionCache',
-                      default=False, action="store_true",
-                      help="Require using the GetVersion cache if possible (default false)")
-    # This causes setting options.GetVersionCacheOldestDate
-    gvgroup.add_option("--GetVersionCacheAge", dest='GetVersionCacheAge',
-                      default=7,
-                      help="Age in days of GetVersion cache info before refreshing (default is 7)")
-    gvgroup.add_option("--GetVersionCacheName", dest='getversionCacheName',
-                      default="~/.gcf/get_version_cache.json",
-                      help="File where GetVersion info will be cached, default is ~/.gcf/get_version_cache.json")
-    parser.add_option_group( gvgroup )
-
-    # AggNick
-    angroup = optparse.OptionGroup( parser, "Aggregate Nickname Cache",
-                          "Control Aggregate Nickname Cache" )
-    angroup.add_option("--NoAggNickCache", dest='noAggNickCache',
-                      default=False, action="store_true",
-                      help="Disable using cached AggNick results and force refresh of cache (default is %default)")
-    angroup.add_option("--ForceUseAggNickCache", dest='useAggNickCache',
-                      default=False, action="store_true",
-                      help="Require using the AggNick cache if possible (default %default)")
-    # This causes setting options.AggNickCacheOldestDate
-    angroup.add_option("--AggNickCacheAge", dest='AggNickCacheAge',
-                      default=1,
-                      help="Age in days of AggNick cache info before refreshing (default is %default)")
-    angroup.add_option("--AggNickCacheName", dest='aggNickCacheName',
-                      default="~/.gcf/agg_nick_cache",
-                      help="File where AggNick info will be cached, default is %default")
-    angroup.add_option("--AggNickDefinitiveLocation", dest='aggNickDefinitiveLocation',
-                      default="http://trac.gpolab.bbn.com/gcf/raw-attachment/wiki/Omni/agg_nick_cache",
-                      help="Website with latest agg_nick_cache, default is %default. To force Omni to read this cache, delete your local AggNickCache or use --NoAggNickCache.")
-    parser.add_option_group( angroup )
-
-    # Development related
-    devgroup = optparse.OptionGroup( parser, "For Developers",
-                          "Features only needed by developers" )
-    devgroup.add_option("--abac", default=False, action="store_true",
-                      help="Use ABAC authorization")
-    devgroup.add_option("--arbitrary-option", dest='arbitrary_option',
-                      default=False, action="store_true",
-                      help="Add an arbitrary option to ListResources (for testing purposes)")
-    devgroup.add_option("--devmode", default=False, action="store_true",
-                      help="Run in developer mode: more verbose, less error checking of inputs")
-    devgroup.add_option("--no-compress", dest='geni_compressed', 
-                      default=True, action="store_false",
-                      help="Do not compress returned values")
-    devgroup.add_option("--no-ssl", dest="ssl", action="store_false",
-                      default=True, help="do not use ssl")
-    devgroup.add_option("--no-tz", default=False, action="store_true",
-                      help="Do not send timezone on RenewSliver")
-    devgroup.add_option("--orca-slice-id", dest="orca_slice_id",
-                      help="Use the given Orca slice id")
-    devgroup.add_option("--raise-error-on-v2-amapi-error", dest='raiseErrorOnV2AMAPIError',
-                      default=False, action="store_true",
-                      help="In AM API v2, if an AM returns a non-0 (failure) result code, raise an AMAPIError. Default False. For use by scripts.")
-    devgroup.add_option("--ssltimeout", default=360, action="store", type="float",
-                        help="Seconds to wait before timing out AM and CH calls. Default is 360 seconds.")
-    parser.add_option_group( devgroup )
-    return parser
-
-def parse_args(argv, options=None, parser=None):
-    """Parse the given argv list using the Omni optparse.OptionParser, or the parser supplied if given.
-    Fill options into the given option optparse.Values object if supplied.
-    """
-    if options is not None and not options.__class__==optparse.Values:
-        raise OmniError("Invalid options argument to parse_args: must be an optparse.Values object")
-    elif options is not None:
-        # The caller, presumably a script, gave us an optparse.Values storage object.
-        # Passing this object to parser.parse_args replaces the storage - it is pass
-        # by reference. Callers may not expect that. In particular, multiple calls in
-        # separate threads will conflict.
-        # Make a deep copy
-        options = deepcopy(options)
-
-    if parser is not None and not isinstance(parser, optparse.OptionParser):
-        raise OmniError("parse_args got invalid parser: %s." % parser)
-    if parser is None:
-        parser = getParser()
-    if argv is None:
-        # prints to stderr
-        parser.print_help()
-        return None, []
-
-    (options, args) = parser.parse_args(argv, options)
-
-    # Set an option indicating if the user explicitly requested the RSpec version
-    options.ensure_value('explicitRSpecVersion', False)
-    options.explicitRSpecVersion = ('-t' in argv or '--rspectype' in argv)
-
-    # Set an option indicating if the user explicitly requested the API version
-    options.ensure_value('explicitAPIVersion', False)
-    # FIXME: Do something more extensible...
-    options.explicitAPIVersion = ('-V' in argv or '--api-version' in argv or '-V1' in argv or '-V2' in argv or '-V3' in argv or '-V4' in argv or '-V5' in argv)
-
-    # Validate options here if we want to be careful that options are of the right types...
-    # particularly if the user passed in an options argument
-
-    # Validate the API version. The parser has already converted the argument to
-    # an integer, so check against a list of valid versions.
-    supported_versions = [1, 2, 3]
-    if options.api_version not in supported_versions:
-        parser.error('API version "%s" is not a supported version. Valid versions are: %r.'
-                     % (options.api_version, supported_versions))
-
-    # From GetVersionCacheAge (int days) produce options.GetVersionCacheOldestDate as a datetime.datetime
-    indays = -1
-    try:
-        indays = int(options.GetVersionCacheAge)
-    except Exception, e:
-        raise OmniError, "Failed to parse GetVersionCacheAge: %s" % e 
-    options.GetVersionCacheOldestDate = datetime.datetime.utcnow() - datetime.timedelta(days=indays)
-
-    options.getversionCacheName = os.path.normcase(os.path.expanduser(options.getversionCacheName))
-
-    if options.noGetVersionCache and options.useGetVersionCache:
-        parser.error("Cannot both force not using the GetVersion cache and force TO use it.")
-
-    # From AggNickCacheAge (int days) produce options.AggNickCacheOldestDate as a datetime.datetime
-    indays = -1
-    try:
-        indays = int(options.AggNickCacheAge)
-    except Exception, e:
-        raise OmniError, "Failed to parse AggNickCacheAge: %s" % e 
-    options.AggNickCacheOldestDate = datetime.datetime.utcnow() - datetime.timedelta(days=indays)
-
-    options.aggNickCacheName = os.path.normcase(os.path.expanduser(options.aggNickCacheName))
-
-    if options.noAggNickCache and options.useAggNickCache:
-        parser.error("Cannot both force not using the AggNick cache and force TO use it.")
-
-    if options.outputfile:
-        options.output = True
-
-    if options.usercredfile:
-        options.usercredfile = os.path.normpath(os.path.normcase(os.path.expanduser(options.usercredfile)))
-    if options.slicecredfile:
-        options.slicecredfile = os.path.normpath(os.path.normcase(os.path.expanduser(options.slicecredfile)))
-
-    return options, args
-
-def main(argv=None):
-    # do initial setup & process the user's call
-    if argv is None:
-        argv = sys.argv[1:]
-    try:
-        framework, config, args, opts = initialize(argv)
-        API_call(framework, config, args, opts, verbose=opts.verbose)
-    except AMAPIError, ae:
-        if ae.returnstruct and isinstance(ae.returnstruct, dict) and ae.returnstruct.has_key('code'):
-            if isinstance(ae.returnstruct['code'], int) or isinstance(ae.returnstruct['code'], str):
-                sys.exit(int(ae.returnstruct['code']))
-            if isinstance(ae.returnstruct['code'], dict) and ae.returnstruct['code'].has_key('geni_code'):
-                sys.exit(int(ae.returnstruct['code']['geni_code']))
-        sys.exit(ae)
-
-    except OmniError, oe:
-        sys.exit(oe)
-        
-if __name__ == "__main__":
-    sys.exit(main())
->>>>>>> 2f912d9a
+  sys.exit(gcf.oscript.main())
#!/usr/bin/env python

#----------------------------------------------------------------------
# Copyright (c) 2011-2015 Raytheon BBN Technologies
#
# Permission is hereby granted, free of charge, to any person obtaining
# a copy of this software and/or hardware specification (the "Work") to
# deal in the Work without restriction, including without limitation the
# rights to use, copy, modify, merge, publish, distribute, sublicense,
# and/or sell copies of the Work, and to permit persons to whom the Work
# is furnished to do so, subject to the following conditions:
#
# The above copyright notice and this permission notice shall be
# included in all copies or substantial portions of the Work.
#
# THE WORK IS PROVIDED "AS IS", WITHOUT WARRANTY OF ANY KIND, EXPRESS
# OR IMPLIED, INCLUDING BUT NOT LIMITED TO THE WARRANTIES OF
# MERCHANTABILITY, FITNESS FOR A PARTICULAR PURPOSE AND
# NONINFRINGEMENT. IN NO EVENT SHALL THE AUTHORS OR COPYRIGHT
# HOLDERS BE LIABLE FOR ANY CLAIM, DAMAGES OR OTHER LIABILITY,
# WHETHER IN AN ACTION OF CONTRACT, TORT OR OTHERWISE, ARISING FROM,
# OUT OF OR IN CONNECTION WITH THE WORK OR THE USE OR OTHER DEALINGS
# IN THE WORK.
#----------------------------------------------------------------------

from __future__ import absolute_import

""" The OMNI client
    This client is a GENI API client that is capable of connecting
    to multiple slice authorities (clearinghouses) for slice creation and deletion.
    See README-omni.txt

    Be sure to create an omni config file (typically ~/.gcf/omni_config)
    and supply valid paths to your per control framework user certs and keys.
    See gcf/omni_config.sample for an example, and src/omni-configure.py
    for a script to configure omni for you.

    Typical usage:
    omni.py sfa listresources
    
    The currently supported control frameworks (clearinghouse implementations)
    are SFA (i.e. PlanetLab), PG and GCF.

    Extending Omni to support additional frameworks with their own
    clearinghouse APIs requires adding a new Framework extension class.

    Return Values and Arguments of various omni commands:
      Aggregate functions:
       Most aggregate functions return 2 items: A string describing the result, and an object for tool use.
       In AM APIV3+ functions, that object is a dictionary by aggregate URL containing the full AM API v3+ return struct
       (code, value, output).
       [string dictionary] = omni.py getversion # dict is keyed by AM url
       [string dictionary] = omni.py listresources # dict is keyed by AM url,urn
       [string dictionary] = omni.py listresources SLICENAME # AM API V1&2 only; dict is keyed by AM url,urn
       [string dictionary] = omni.py describe SLICENAME # AM API V3+ only
       [string rspec] = omni.py createsliver SLICENAME RSPEC_FILENAME # AM API V1&2 only
       [string dictionary] = omni.py allocate SLICENAME RSPEC_FILENAME # AM API V3+ only
       [string dictionary] = omni.py provision SLICENAME # AM API V3+ only
       [string dictionary] = omni.py performoperationalaction SLICENAME ACTION # AM API V3+ only
       [string dictionary] = omni.py poa SLICENAME ACTION # AM API V3+ only; alias for performoperationalaction
       [string dictionary] = omni .py sliverstatus SLICENAME # AM API V1&2 only
       [string dictionary] = omni .py status SLICENAME # AM API V3+ only
       [string (successList of AM URLs, failList)] = omni.py renewsliver SLICENAME # AM API V1&2 only
       [string dictionary] = omni.py renew SLICENAME # AM API V3+ only
       [string (successList of AM URLs, failList)] = omni.py deletesliver SLICENAME # AM API V1&2 only
       [string dictionary] = omni.py delete SLICENAME # AM API V3+ only
       In AM API v1&2:
       [string (successList, failList)] = omni.py shutdown SLICENAME
       In AM API v3:
       [string dictionary] = omni.py shutdown SLICENAME
       [string dictionary] = omni.py update SLICENAME RSPEC_FILENAME # Some AM API V3+ AMs only
       [string dictionary] = omni.py cancel SLICENAME # Some AM API V3+ AMs only

       Non-AM API functions exported by aggregates, supported by Omni:
       From ProtoGENI/InstaGENI:
       [string dictionary] = omni.py createimage SLICENAME IMAGENAME [false] -u <SLIVER URN>
       [string dictionary] = omni.py snapshotimage SLICENAME IMAGENAME [false] -u <SLIVER URN> ; alias for createimage
       [string dictionary] = omni.py deleteimage IMAGEURN [CREATORURN]
       [string dictionary] = omni.py listimages [CREATORURN]

      Clearinghouse functions:
       [string dictionary] = omni.py get_ch_version # dict of CH specific version information
       [string dictionary urn->url] = omni.py listaggregates
       On success: [string sliceurnstring] = omni.py createslice SLICENAME
       On fail: [string None] = omni.py createslice SLICENAME
       [stringCred stringCred] = omni.py getslicecred SLICENAME
       On success: [string dateTimeRenewedTo] = omni.py renewslice SLICENAME
       On fail: [string None] = omni.py renewslice SLICENAME
       [string Boolean] = omni.py deleteslice SLICENAME
       [string listOfSliceURNs] = omni.py listslices USER
       [string listOfSliceURNs] = omni.py listmyslices USER
       [string listOfProjectDictionaries (PROJECT_URN, PROJECT_UID, PROJECT_ROLE, EXPIRED)] = omni.py listprojects USER
       [string listOfProjectDictionaries (PROJECT_URN, PROJECT_UID, PROJECT_ROLE, EXPIRED)] = omni.py listmyprojects USER
       [string listOfSSHKeyPairs] = omni.py listmykeys
       [string listOfSSHKeyPairs] = omni.py listkeys USER
       [string stringCred] = omni.py getusercred
       [string string] = omni.py print_slice_expiration SLICENAME
       [string dictionary AM URN->dict by sliver URN of silver info] = omni.py listslivers SLICENAME
       [string listOfMemberDictionaries (PROJECT_MEMBER (URN), EMAIL, PROJECT_ROLE, PROJECT_MEMBER_UID)] = omni.py listprojectmembers PROJECTNAME
       [string listOfMemberDictionaries (KEYS, URN, EMAIL, ROLE)] = omni.py listslicemembers SLICENAME
       [string Boolean] = omni.py addslicemember SLICENAME USER [ROLE]
       [string Boolean] = omni.py removeslicemember SLICENAME USER 

      Other functions:
       [string dictionary] = omni.py nicknames # List aggregate and rspec nicknames    
       [string dictionary] = omni.py print_sliver_expirations SLICENAME
"""

import ConfigParser
from copy import deepcopy
import datetime
import inspect
import logging.config
import optparse
import os
import shutil
import sys
import urllib

from .omnilib.util import OmniError, AMAPIError
from .omnilib.handler import CallHandler
from .omnilib.util.handler_utils import validate_url, printNicknames

# Explicitly import framework files so py2exe is happy
from .omnilib.frameworks import framework_apg
from .omnilib.frameworks import framework_base
from .omnilib.frameworks import framework_gcf
from .omnilib.frameworks import framework_gch
from .omnilib.frameworks import framework_gib
from .omnilib.frameworks import framework_of
from .omnilib.frameworks import framework_pg
from .omnilib.frameworks import framework_pgch
from .omnilib.frameworks import framework_sfa
from .omnilib.frameworks import framework_chapi
from .gcf_version import GCF_VERSION

#DEFAULT_RSPEC_LOCATION = "http://www.gpolab.bbn.com/experiment-support"               
#DEFAULT_RSPEC_EXTENSION = "xml"                

def countSuccess( successList, failList ):
    """Intended to be used with 'renewsliver', 'deletesliver', and
    'shutdown' which return a two item tuple as their second
    argument.  The first item is a list of urns/urls for which it
    successfully performed the operation.  The second item is a
    list of the urns/urls for which it did not successfully
    perform the operation.  Failure could be due to an actual
    error or just simply that there were no such resources
    allocated to this sliver at that aggregates.  In this context
    this method returns a tuple containing the number of items
    which succeeded and the number of items attempted.
    """
    succNum = len( successList )
    return (succNum, succNum + len( failList ) )

def load_agg_nick_config(opts, logger):
    """Load the agg_nick_cache file.
    Search path:
    - filename from commandline
    """
    if opts.noCacheFiles:
        logger.debug("Not loading agg_nick_config per option noCacheFiles")
        config = {}
        if not config.has_key('aggregate_nicknames'):
            config['aggregate_nicknames'] = {}
        if not config.has_key('omni_defaults'):
            config['omni_defaults'] = {}
        return config

    # the directory of this file
    curr_dir = os.path.dirname(os.path.abspath(inspect.getfile(inspect.currentframe())))
    parent_dir = curr_dir.rsplit(os.sep,2)[0]

    # Load up the config file
    configfiles = [os.path.join(parent_dir, 'agg_nick_cache.base')]
    
    aggNickCacheExists = False
    # if aggNickCacheName defined on commandline exists, check it first
    if os.path.exists( opts.aggNickCacheName ):
        configfiles.insert(0, opts.aggNickCacheName)
        aggNickCacheExists = True

    # get date of current file
    if aggNickCacheExists:
        aggNickCacheDate = os.path.getmtime(opts.aggNickCacheName)
        aggNickCacheTimestamp = datetime.datetime.fromtimestamp(aggNickCacheDate)
    else:
        aggNickCacheTimestamp = None

    # update the file if necessary
    if opts.noAggNickCache or (not aggNickCacheTimestamp and not opts.useAggNickCache) or (aggNickCacheTimestamp and aggNickCacheTimestamp < opts.AggNickCacheOldestDate and not opts.useAggNickCache):
        update_agg_nick_cache( opts, logger )

    # aggNickCacheName may now exist. If so, add it to the front of the list.
    if not aggNickCacheExists and os.path.exists( opts.aggNickCacheName ):
        configfiles.insert(0, opts.aggNickCacheName)

    readConfigFile = False
    # Find the first valid config file
    for cf in configfiles:         
        filename = os.path.expanduser(cf)
        if os.path.exists(filename):
            config = {}       

            # Did we find a valid config file?
            if not os.path.exists(filename):
                prtStr = "Could not find agg_nick_cache file: %s"%filename
                logger.info( prtStr )
                continue
#                return config

            logger.info("Loading agg_nick_cache file '%s'", filename)

            confparser = ConfigParser.RawConfigParser()
            try:
                confparser.read(filename)
                readConfigFile = True
                break
            except ConfigParser.Error as exc:
                logger.error("agg_nick_cache file %s could not be parsed: %s"% (filename, str(exc)))
    if not readConfigFile:
        raise OmniError, "Failed to read any possible agg_nick_cache file."

    config = load_aggregate_nicknames( config, confparser, filename, logger, opts )
    config = load_omni_defaults( config, confparser, filename, logger, opts )
    return config

def locate_config( opts, logger, config={}):
    """Locate the omni config file.
    Search path:
    - filename from commandline
      - in current directory
      - in ~/.gcf
    - omni_config in current directory
    - omni_config in ~/.gcf
    """

    # Load up the config file
    configfiles = ['omni_config','~/.gcf/omni_config']

    if opts.configfile:
        # if configfile defined on commandline does not exist, fail
        if os.path.exists( opts.configfile ):
            configfiles.insert(0, opts.configfile)
        else:
            # Check maybe the default directory for the file
            configfile = os.path.join( os.path.join('~','.gcf'), opts.configfile )
            configfile = os.path.normpath(os.path.expanduser( configfile ))
            if os.path.exists( configfile ):
                configfiles.insert(0, configfile)
            else:
                logger.error("Config file '%s' or '%s' does not exist"
                     % (opts.configfile, configfile))
                raise (OmniError, "Config file '%s' or '%s' does not exist"
                     % (opts.configfile, configfile))

    # Find the first valid config file
    for cf in configfiles:
        filename = os.path.normpath(os.path.expanduser(cf))
        if os.path.exists(filename):
            break

    # Did we find a valid config file?
    if not os.path.exists(filename):
        prtStr = """ Could not find an omni configuration file in local directory or in ~/.gcf/omni_config
     An example config file can be found in the source tarball or on the wiki"""
        logger.error( prtStr )
        raise OmniError, prtStr

    return filename
def load_config(opts, logger, config={}, filename=None):
    """Load the omni_config file specified by the `filename` option.
    """
    if filename is None:
        filename = locate_config(opts, logger, config)

    logger.info("Loading config file '%s'", filename)
    
    confparser = ConfigParser.RawConfigParser()
    try:
        confparser.read(filename)
    except ConfigParser.Error as exc:
        logger.error("Config file '%s' could not be parsed: %s"% (filename, str(exc)))
        raise OmniError, "Config file '%s' could not be parsed: %s"% (filename, str(exc))

    # Load up the omni options
    config['logger'] = logger
    config['omni'] = {}
    for (key,val) in confparser.items('omni'):
        config['omni'][key] = val
        
    # Load up the users the user wants us to see        
    config['users'] = []
    if 'users' in config['omni']:
        if config['omni']['users'].strip() is not '' :
            for user in config['omni']['users'].split(','):
                if user.strip() is not '' : 
                    d = {}
                    for (key,val) in confparser.items(user.strip()):
                        d[key] = val
                    config['users'].append(d)

    config = load_aggregate_nicknames( config, confparser, filename, logger, opts )
    config = load_omni_defaults( config, confparser, filename, logger, opts )

    # Find rspec nicknames
    config['rspec_nicknames'] = {}
#    config['default_rspec_location'] = DEFAULT_RSPEC_LOCATION
#    config['default_rspec_extension'] = DEFAULT_RSPEC_EXTENSION
    if confparser.has_section('rspec_nicknames'):
        for (key,val) in confparser.items('rspec_nicknames'):
            key = key.strip()
            temp = val.strip()
            if temp == "":
                continue
            if key == "default_rspec_location":
                config['default_rspec_location'] = temp      
            elif key == "default_rspec_extension":
                config['default_rspec_extension'] = temp                
            else:
                config['rspec_nicknames'][key] = temp

    # Load up the framework section
    if not opts.framework:
        if config['omni'].has_key('default_cf'):
            opts.framework = config['omni']['default_cf']
        else:
            logger.info("No 'default_cf' defined in omni_config. Using 'portal'")
            opts.framework = "portal"

    # Fill in the project if it is configured
    if hasattr(opts,'project') and not opts.project:
        if config['omni'].has_key('default_project'):
            opts.project = config['omni']['default_project']

    # Config of useslicemembers some value of true or false sets the option
    if hasattr(opts,'useSliceMembers') and config['omni'].has_key('useslicemembers'):
        usm = config['omni']['useslicemembers'].strip().lower()
        if usm in ('t', 'true', 'y', 'yes', '1', 'on'):
            usm = True
            if not opts.useSliceMembers:
                logger.info("Setting option 'useSliceMembers' True based on omni_config setting")
                opts.useSliceMembers = True
        elif usm in ('f', 'false', 'n', 'no', '0', 'off'):
            usm = False
            if opts.useSliceMembers:
                logger.info("Un-Setting option 'useSliceMembers' (set False) based on omni_config setting")
                opts.useSliceMembers = False

    # Config of ignoreconfigusers some value of true sets the option
    if hasattr(opts,'ignoreConfigUsers') and config['omni'].has_key('ignoreconfigusers'):
        usm = config['omni']['ignoreconfigusers'].strip().lower()
        if usm in ('t', 'true', 'y', 'yes', '1', 'on'):
            usm = True
            if not opts.ignoreConfigUsers:
                logger.info("Setting option 'ignoreConfigUsers' based on omni_config setting")
                opts.ignoreConfigUsers = True

    logger.info("Using control framework %s" % opts.framework)

    # Find the control framework
    cf = opts.framework.strip()
    if not confparser.has_section(cf):
        logger.error("Missing framework '%s' in configuration file" % cf )
        raise OmniError, "Missing framework '%s' in configuration file" % cf
    
    # Copy the control framework into a dictionary
    config['selected_framework'] = {}
    for (key,val) in confparser.items(cf):
        config['selected_framework'][key] = val

    # This portion of the config is only of interest for `omni-configure`
    # but is included here for completeness
    if confparser.has_section('omni_configure'):
        for (key,val) in confparser.items('omni_configure'):
            key = key.strip()
            temp = val.strip()
            if key == "version":
                config['omni_configure_version'] = temp
            elif key == "date":
                config['omni_configure_date'] = temp
            elif key == "files":
                files1 = temp.split("\n")
                files2 = []
                for item in files1:
                    fdesc,fname,oktodelete = item.split(",")
                    files2.append((fdesc.strip(),fname.strip(),oktodelete.strip()))
                config['omni_configure_files'] = files2

    return config

def load_aggregate_nicknames( config, confparser, filename, logger, opts ):
    # Find aggregate nicknames
    if not config.has_key('aggregate_nicknames'):
        config['aggregate_nicknames'] = {}
    if confparser.has_section('aggregate_nicknames'):
        for (key,val) in confparser.items('aggregate_nicknames'):
            temp = val.split(',')
            for i in range(len(temp)):
                temp[i] = temp[i].strip()
            if len(temp) != 2:
                logger.warn("Malformed definition of aggregate nickname '%s'. Should be <URN>,<URL> where URN may be empty. Got: %s", key, val)
            if len(temp) == 0:
                continue
            if len(temp) == 1:
                # Got 1 entry - if its a valid URL, use it
                res = validate_url(temp[0])
                if res is None or res.startswith("WARN:"):
                    t = temp[0]
                    temp = ["",t]
                else:
                    # not a valid URL. Skip it
                    logger.warn("Skipping aggregate nickname '%s': '%s' doesn't look like a URL", key, temp[0])
                    continue

            # If temp len > 2: try to use it as is
            if config['aggregate_nicknames'].has_key(key):
                if config['aggregate_nicknames'][key] == temp:
                    #logger.debug("AM nickname %s from %s defined identically already", key, filename)
                    continue
                elif temp[0] == "" and config['aggregate_nicknames'][key][1] == temp[1]:
                    #logger.debug("AM nickname %s from %s already defined and with a URN", key, filename)
                    continue
                else:
                    logger.debug("Aggregate nickname '%s' being redefined using value from '%s'", key, filename)
                    logger.debug("     Old: %s=%s. New: %s=%s", config['aggregate_nicknames'][key][0], config['aggregate_nicknames'][key][1], temp[0], temp[1])
#            else:
#                logger.debug("Loaded aggregate nickname '%s' from file '%s'." % (key, filename))
            config['aggregate_nicknames'][key] = temp
    return config

def load_omni_defaults( config, confparser, filename, logger, opts ):
    # Find Omni defaults in the omni_config
    # These are values that should over-ride any hard coded defaults
    # But if the incoming config already has a value for this, don't replace that.
    # In practice this should mean that values in the agg_nick_cache
    # over-ride values in a user's custom omni_config.
    # So this should only be used for setup values
    # That can be over-ridden with other omni_config settings
    # or commandline options.
    if not config.has_key('omni_defaults'):
        config['omni_defaults'] = {}
    if confparser.has_section('omni_defaults'):
        for (key,val) in confparser.items('omni_defaults'):
            val = val.strip()
            key = key.strip()
            if config['omni_defaults'].has_key(key):
                if config['omni_defaults'][key] == val:
 #                   logger.debug("Ignoring omni_default '%s' from '%s': using earlier identical config setting", key, filename)
                    continue
                else:
                    logger.debug("Ignoring omni_default '%s' from '%s': using earlier different config setting", key, filename)
                    logger.debug("     Current: %s=%s. Ignored: %s", key, config['omni_defaults'][key], val)
                    continue
#            else:
#                logger.debug("Loaded omni default '%s' from file '%s'." % (key, filename))
            config['omni_defaults'][key] = val
    return config

def load_framework(config, opts):
    """Select the Control Framework to use from the config, and instantiate the proper class."""

    cf_type = config['selected_framework']['type']
    config['logger'].debug('Using framework type %s', cf_type)

    # Compute the module path leading up to where we will find frameworks, so that we can live
    # inside the standard omni/gcf distribution, or deeper inside a larger package
    prefix = ".".join(__name__.split(".")[:-1])

    framework_mod = __import__('%s.omnilib.frameworks.framework_%s' % (prefix, cf_type), fromlist=['%s.omnilib.frameworks' % (prefix)])
    config['selected_framework']['logger'] = config['logger']
    framework = framework_mod.Framework(config['selected_framework'], opts)
    return framework    

def update_agg_nick_cache( opts, logger ):
    """Try to download the definitive version of `agg_nick_cache` and
    store in the specified place."""
    tmpcache = None
    try:
        import tempfile
        handle, tmpcache = tempfile.mkstemp()
        os.close(handle)
        # make sure the directory containing --aggNickCacheName exists
        # wget `agg_nick_cache`
        # cp `agg_nick_cache` opts.aggNickCacheName
        directory = os.path.dirname(opts.aggNickCacheName)
        if not os.path.exists( directory ):
            os.makedirs( directory )
        urllib.urlretrieve( opts.aggNickDefinitiveLocation, tmpcache )
        good = False
        if os.path.exists(tmpcache) and os.path.getsize(tmpcache) > 0:
            if os.path.exists(opts.aggNickCacheName) and os.path.getsize(opts.aggNickCacheName) > 0:
                tmpsize = os.path.getsize(tmpcache)
                oldsize = os.path.getsize(opts.aggNickCacheName)
                if tmpsize / oldsize > 10 or oldsize / tmpsize > 10:
                    # If the size changed dramatically, then assume the new one is broken.
                    # Of course, it could be that the old one is broken...
                    logger.info("Download of latest `agg_nick_cache` from '%s' seems broken (size is wrong). Keeping old cache.", opts.aggNickDefinitiveLocation)
                    logger.debug("Old cache '%s' size: %d. New temp '%s' size: %d", opts.aggNickCacheName, oldsize, tmpcache, tmpsize)
                else:
                    # Size didn't change dramatically
                    good = True
            else:
                # No previous cache - use the new one
                good = True
        else:
            logger.info("Download of latest `agg_nick_cache` from '%s' seems broken (no or empty file). Keeping old cache.", opts.aggNickDefinitiveLocation)
            logger.debug("Temp file: '%s'. Exists? %s", tmpcache, os.path.exists(tmpcache))
        if good:
            # On Windows, rename doesn't delete any existing file, so explicitly delete the old one first
            # And shutil.move also wants the destination to be gone
            try:
                os.unlink(opts.aggNickCacheName)
            except:
                pass
            shutil.move(tmpcache, opts.aggNickCacheName)
            logger.info("Downloaded latest `agg_nick_cache` from '%s' and copied to '%s'." % (opts.aggNickDefinitiveLocation, opts.aggNickCacheName))
    except Exception, e:
        logger.info("Attempted to download latest `agg_nick_cache` from '%s' but could not." % opts.aggNickDefinitiveLocation )
        logger.debug(e)
    finally:
        try:
            os.unlink(tmpcache)
        except:
            pass

<<<<<<< HEAD
def initialize(argv, options=None, dictLoggingConfig=None ):
=======
# Check if there is a newer version of Omni available.
# Look for an entry "latest_omni_version" under "omni_defaults" in the omni_config (or really, agg_nick_cache).
# Expected format is "#,Message" EG: "2.8,Omni 2.8 was release 2/1/2015". No commas in the message.
# If a newer version is available, log a message at INFO level.
def checkForUpdates(config, logger):
    if not config or not config.has_key('omni_defaults') or not config['omni_defaults'].has_key('latest_omni_version') or config['omni_defaults']['latest_omni_version'] is None:
        logger.debug("No latest Omni version found in config")
        return False
    latestStr = str(config['omni_defaults']['latest_omni_version']).strip()
    latestVals = latestStr.split(',')
    if len(latestVals) == 0:
        logger.debug("Failed to find any values in latest_omni_version: %s", latestStr)
        return False

    if latestVals[0].strip() == GCF_VERSION.strip():
        logger.debug("Already running latest GCF: %s", GCF_VERSION)
        return False
    import re
    def natSort(s, _nsre=re.compile('([0-9]+)')):
        return [int(text) if text.isdigit() else text.lower()
                for text in re.split(_nsre, s)]
    latest = max(latestVals[0].strip(), GCF_VERSION, key=natSort)
    if latest == GCF_VERSION.strip():
        logger.debug("Running a newer version of Omni than the last release. Running %s > %s", GCF_VERSION, latestVals[0])
        return False

    logger.debug("New Omni version available: %s > %s", latestVals[0], GCF_VERSION)
    if len(latestVals) > 1:
        logger.info(latestVals[1])
    else:
        logger.info("A new version of Omni is available: Version %s", latestVals[0])
    return True

def initialize(argv, options=None ):
>>>>>>> 45d4f456
    """Parse argv (list) into the given optional optparse.Values object options.
    (Supplying an existing options object allows pre-setting certain values not in argv.)
    Then configure logging per those options.
    Then load the omni_config file
    Then initialize the control framework.
    Return the framework, config, args list, and optparse.Values struct."""

    opts, args = parse_args(argv, options)
    logger = configure_logging(opts, dictLoggingConfig)
    if "--useSliceMembers" in argv:
        logger.info("Option --useSliceMembers is no longer necessary and is now deprecated, as that behavior is now the default. This option will be removed in a future release.")
    config = load_agg_nick_config(opts, logger)
    # Load custom config _after_ system agg_nick_cache,
    # which also sets omni_defaults
    config = load_config(opts, logger, config)
    checkForUpdates(config, logger)
    framework = load_framework(config, opts)
    logger.debug('User Cert File: %s', framework.cert)
    return framework, config, args, opts


####
def call(argv, options=None, verbose=False, dictLoggingConfig=None):
    """Method to use when calling omni as a library

    argv is a list ala sys.argv
    options is an optional optparse.Values structure like you get from parser.parse_args
      Use this to pre-set certain values, or allow your caller to get omni options from its commandline

    Verbose option allows printing the command and summary, or suppressing it.
    dictLoggingConfig is a Python logging configuration dictionary for configuring logging. If
    not supplied, any logging config filename provided using the option --logconfig will be applied.
    Callers can control omni logs (suppressing console printing for example) using python logging.

    Return is a list of 2 items: a human readable string summarizing the result 
    (possibly an error message), and the result object (may be None on error). The result 
    object type varies by underlying command called.

    Can call functions like this:
     User does:    myscript.py -f my_sfa --myScriptPrivateOption describe ahtest-describe-emulab-net.json

     Your myscript.py code does:
import os
import pprint
import re
import sys

import gcf.oscript as omni
from .omnilib.util.files import *
from .omnilib.util.omnierror import OmniError

################################################################################
# Requires that you have omni installed or the path to gcf/src in your
# PYTHONPATH.
#
# For example put the following in your bashrc:
#     export PYTHONPATH=${PYTHONPATH}:path/to/gcf/src
#
################################################################################

def main(argv=None):
  ##############################################################################
  # Get a parser from omni that understands omni options
  ##############################################################################
  parser = omni.getParser()
  # update usage for help message
  omni_usage = parser.get_usage()
  parser.set_usage(omni_usage+"\nmyscript.py supports additional commands.\n\n\tCommands and their arguments are:\n\t\t\t[add stuff here]")

  ##############################################################################
  # Add additional optparse.OptionParser style options for your
  # script as needed.
  # Be sure not to re-use options already in use by omni for
  # different meanings, otherwise you'll raise an OptionConflictError
  ##############################################################################
  parser.add_option("--myScriptPrivateOption",
                    help="A non-omni option added by %s"%sys.argv[0],
                    action="store_true", default=False)
  # options is an optparse.Values object, and args is a list
  options, args = omni.parse_args(sys.argv[1:], parser=parser)
  if options.myScriptPrivateOption:
    # do something special for your private script's options
    print "Got myScriptOption"



  ##############################################################################
  # Try to read 2nd argument as an RSpec filename. Pull the AM URL and
  # and maybe slice name from that file.
  # Then construct omni args appropriately: command, slicename, action or rspecfile or datetime
  ##############################################################################
  omniargs = []
  if args and len(args)>1:
    sliceurn = None
    # Try to read args[1] as an RSpec filename to read
    rspecfile = args[1]
    rspec = None
    if rspecfile:
      print "Looking for slice name and AM URL in RSpec file %s" % rspecfile
      try:
        rspec = readFile(rspecfile)
      except:
        print "Failed to read rspec from %s" % rspecfile

    if rspec:
    # Now parse the comments, whch look like this:
#<!-- Resources at AM:
#	URN: unspecified_AM_URN
#	URL: https://localhost:8001
# -->
# Reserved resources for:\n\tSlice: %s
# at AM:\n\tURN: %s\n\tURL: %s

      if not ("Resources at AM" in rspec or "Reserved resources for" in rspec):
        sys.exit("Could not find slice name or AM URL in RSpec %s" % rspec)
      amurn = None
      amurl = None
      # Pull out the AM URN and URL
      match = re.search(r"at AM:\n\tURN: (\S+)\n\tURL: (\S+)\n", rspec)
      if match:
        amurn = match.group(1)
        amurl = match.group(2)
        print "  Found AM %s (%s)" % (amurn, amurl)
        omniargs.append("-a")
        omniargs.append(amurl)

      # Pull out the slice name or URN if any
      if "Reserved resources for" in rspec:
        match = re.search(r"Reserved resources for:\n\tSlice: (\S+)\n\t", rspec)
        if match:
          sliceurn = match.group(1)
          print "  Found slice %s" % sliceurn

    command = args[0]
    rest = []
    if len(args) > 2:
      rest = args[2:]

    # If the command requires a slice and we didn't get a readable rspec from the rspecfile,
    # Then treat that as the slice
    if not sliceurn and rspecfile and not rspec:
      sliceurn = rspecfile
      rspecfile = None

    # construct the args in order
    omniargs.append(command)
    if sliceurn:
      omniargs.append(sliceurn)
    if rspecfile and command.lower() in ('createsliver', 'allocate'):
      omniargs.append(rspecfile)
    for arg in rest:
      omniargs.append(arg)
  elif len(args) == 1:
    omniargs = args
  else:
    print "Got no command or rspecfile. Run '%s -h' for more information."%sys.argv[0]
    return

  ##############################################################################
  # And now call omni, and omni sees your parsed options and arguments
  ##############################################################################
  print "Call Omni with args %s:\n" % omniargs
  try:
    text, retItem = omni.call(omniargs, options)
  except OmniError, oe:
    sys.exit("\nOmni call failed: %s" % oe)

  print "\nGot Result from Omni:\n"

  # Process the dictionary returned in some way
  if isinstance(retItem, dict):
    import json
    print json.dumps(retItem, ensure_ascii=True, indent=2)
  else:
    print pprint.pformat(retItem)

  # Give the text back to the user
  print text

  if type(retItem) == type({}):
    numItems = len(retItem.keys())
  elif type(retItem) == type([]):
    numItems = len(retItem)
  elif retItem is None:
    numItems = 0
  else:
    numItems = 1
  if numItems:
    print "\nThere were %d item(s) returned." % numItems

if __name__ == "__main__":
  sys.exit(main())


    This is equivalent to: ./omni.py -a <AM URL> describe <slicename>
    """

    if options is not None and not options.__class__==optparse.Values:
        raise OmniError("Invalid options argument to call: must be an optparse.Values object")

    if argv is None or not type(argv) == list:
        raise OmniError("Invalid argv argument to call: must be a list")

    framework, config, args, opts = initialize(argv, options, dictLoggingConfig)
    # process the user's call
    return API_call( framework, config, args, opts, verbose=verbose )

def getOptsUsed(parser, opts, logger=None):
    '''Get string to print out the options supplied'''
    #sys.argv when called as a library is
    # uninteresting/misleading. So args is better, but this misses
    # the options.
    # We print here all non-default options
    nondef = ""
    for attr in dir(opts):
        import types
        if attr.startswith("_"):
            continue
        if isinstance(getattr(opts, attr), types.MethodType):
            continue
        # if the parser has no option with a dest==attr,
        # then continue
        # This means that the user supplied an option the parser didn't
        # handle, and typically there would have been an error,
        # but lets not complain here
        has = False
        for opt in parser.option_list:
            if opt.dest == attr:
                has=True
                break

        if has == False:
            for group in parser.option_groups:
                for opt in group.option_list:
                    if opt.dest == attr:
                        has = True
                        break
                if has:
                    break
            if not has:
                continue
        if (not parser.defaults.has_key(attr)) or (parser.defaults[attr] != getattr(opts, attr)):
            # If default is a relative path we expanded,
            # then it looks like it changed here. So try expanding
            # any defaults to see if that makes it match
            try:
                defVal = parser.defaults[attr]
                defVal = os.path.normcase(os.path.expanduser(defVal))
                if defVal == getattr(opts, attr):
                    continue
            except:
                pass
            # non-default value
            nondef += "\n\t\t" + attr + ": " + str(getattr(opts, attr))

    if nondef != "":
        nondef = "\n  Options as run:" + nondef + "\n\n  "
    return nondef

def API_call( framework, config, args, opts, verbose=False ):
    """Call the function from the given args list. 
    Apply the options from the given optparse.Values opts argument
    If verbose, print the command and the summary.
    Return is a list of 2 items: a human readable string summarizing the result 
    (possibly an error message), and the result object (may be None on error). The result 
    object type varies by underlying command called.
    """

    logger = config['logger']

    if opts.debug:
        logger.info(getSystemInfo() + "\nOmni: " + getOmniVersion())

    if len(args) > 0 and args[0].lower() == "nicknames":
        result = printNicknames(config, opts)
    else:
        # Process the user's call
        handler = CallHandler(framework, config, opts)
    #    Returns string, item
        result = handler._handle(args)
    if result is None:
        retVal = None
        retItem = None
    elif len(result)==2:
        retVal, retItem = result
    else:
        retVal = result
        retItem = None

    # Print the summary of the command result
    if verbose:
        nondef = getOptsUsed(getParser(), opts, logger)
        cmd = None
        if len(args) > 0:
            cmd = args[0]
        s = "Completed " + cmd + ":\n" + nondef + "Args: "+" ".join(args)+"\n\n  Result Summary: " + str(retVal)
        headerLen = (70 - (len(s) + 2)) / 4
        header = "- "*headerLen+" "+s+" "+"- "*headerLen

        logger.info( " " + "-"*54 )
        logger.info( header )
        # printed not logged so can redirect output to a file
        #logger.info(retVal)
#        logger.info( " " + "="*54 )
#        print retItem
        logger.info( " " + "="*54 )
    # end of if verbose
    
    return retVal, retItem

def configure_logging(opts, dictConfig=None):
    """Configure logging. If a logging config dictionary is supplied, configuring Logging using that.
    Else, if a log config filename is supplied with the -l option,
    and the file is non-empty, configure logging from that file. For details on this,
    see the applyLogConfig documentation.

    Otherwise, use a basic config, with INFO level by default,
    DEBUG level if opts.debug, INFO if opts.info, etc.

    Return a logger for 'omni'."""

    # Warning: If Omni is used as a library, and the caller did some logging configuration,
    # then the call here to logging.basicConfig(level) will do nothing. In particular, it will not reset
    # the log level based on the options supplied to Omni. The caller should supply a separate logging config
    # file, or use e.g. logging.disable(logging.INFO) before calling omni. and logging.disable(logging.NOTSET) after

    level = logging.INFO
    optlevel = 'INFO'
    # If log level was specified in options, use it. Most verbose
    # level is used. Note that at ERROR and WARN levels, command
    # outputs (like manifests) are not printed: use -o.
    if opts.error:
        level = logging.ERROR
        optlevel = 'ERROR'
    if opts.warn:
        level = logging.WARN
        optlevel = 'WARNING'
    if opts.info:
        level = logging.INFO
        optlevel = 'INFO'
    if opts.debug:
        level = logging.DEBUG
        optlevel = 'DEBUG'
    
    deft = {}

    # Add the ability to use %(logfilename)s in the logging config
    # file
    deft['logfilename'] = opts.logoutput

    error = None # error raised configuring from given dictionary
    if not opts.noLoggingConfiguration:
        if dictConfig is not None:
            # Try to configure logging from the given object
            try:
                logging.config.dictConfig(dictConfig)
            except Exception, e:
                error = e
        if dictConfig is None or error is not None:
            if opts.logconfig:
                deft['optlevel'] = optlevel
                applyLogConfig(opts.logconfig, defaults=deft)
            else:
                # Ticket 296: Add timestamps to log messages
#        fmt = '%(asctime)s %(levelname)-8s %(name)s: %(message)s'
                fmt = '%(asctime)s %(levelname)-8s: %(message)s'
                logging.basicConfig(level=level,format=fmt,datefmt='%H:%M:%S')

    logger = logging.getLogger("omni")

    if error is not None:
        logger.warn("Failed to configure logging from dictionary: %s", error)
    else if dictConfig is not None and not opts.noLoggingConfiguration:
        logger.debug("Configured logging from dictionary")

    return logger

def applyLogConfig(logConfigFilename, defaults={'optlevel': 'INFO'}):
    """Change the logging configuration to that in the specified file, if found.
    Effects all uses of python logging in this process.

    Existing loggers are not modified, unless they are explicitly named
    in the logging config file (they or their ancestor, not 'root').

    Tries hard to find the file, and does nothing if not found.

    'defaults' is a dictionary in ConfigParser format, that sets variables
    for use in the config files. Specifically,
    use this to set 'optlevel' to the basic logging level desired: INFO is the default.

    For help creating a logging config file,
    see http://docs.python.org/library/logging.config.html#configuration-file-format
    and see the sample 'omni_log_conf_sample.conf'

    From a script, you can over-ride the -l argument to change the log level.
    Alternatively, you can call this function during omni operations.
    Sample usage from a script:
      # Configure logging based on command line options, using any -l specified file
      framework, config, args, opts = omni.initialize(omniargs, options)
      text, retItem = omni.API_call( framework, config, args, opts )

      # Without changing commandline args, reset the logging config
      omni.applyLogConfig("examples/myLogConfig.conf")

      # <Here your script resets 'args' to give a different command>

      # Then make the call for the new command, using the new log level
      text, retItem = omni.API_call( framework, config, args, opts )
"""

    fns = [logConfigFilename, os.path.join('src', logConfigFilename), os.path.expanduser(logConfigFilename), os.path.join('.', logConfigFilename), os.path.abspath(logConfigFilename)]
    found = False
    for fn in fns:
        if os.path.exists(fn) and os.path.getsize(fn) > 0:
            # Only new loggers get the parameters in the config file.
            # If disable_existing is True(default), then existing loggers are disabled,
            # unless they (or ancestors, not 'root') are explicitly listed in the config file.
            logging.config.fileConfig(fn, defaults=defaults, disable_existing_loggers=False)
            logging.info("Configured logging from file %s", fn)
            found = True
            break

    if not found:
        logging.warn("Failed to find log config file %s", logConfigFilename)

def getSystemInfo():
    import platform
    pver = platform.python_implementation() + " " + platform.python_version()
    osinfo = platform.platform()
    return "Python: " + pver + "\nOS: " + osinfo

def getOmniVersion():
    version ="GENI Omni Command Line Aggregate Manager Tool Version %s" % GCF_VERSION
    version +="\nCopyright (c) 2011-2015 Raytheon BBN Technologies"
    return version

def getParser():
    """Construct an Options Parser for parsing omni arguments.
    Do not actually parse anything"""

    usage = "\n" + getOmniVersion() + "\n\n%prog [options] [--project <proj_name>] <command and arguments> \n\
\n \t Commands and their arguments are: \n\
 \t\tAM API functions: \n\
 \t\t\t getversion \n\
 \t\t\t listresources [In AM API V1 and V2 optional: slicename] \n\
 \t\t\t describe slicename [AM API V3 only] \n\
 \t\t\t createsliver <slicename> <rspec URL, filename, or nickname> [AM API V1&2 only] \n\
 \t\t\t allocate <slicename> <rspec URL, filename, or nickname> [AM API V3 only] \n\
 \t\t\t provision <slicename> [AM API V3 only] \n\
 \t\t\t performoperationalaction <slicename> <action> [AM API V3 only] \n\
 \t\t\t poa <slicename> <action> \n\
 \t\t\t\t [alias for 'performoperationalaction'; AM API V3 only] \n\
 \t\t\t sliverstatus <slicename> [AMAPI V1&2 only]\n\
 \t\t\t status <slicename> [AMAPI V3 only]\n\
 \t\t\t renewsliver <slicename> <new expiration time in UTC> [AM API V1&2 only] \n\
 \t\t\t renew <slicename> <new expiration time in UTC> [AM API V3 only] \n\
 \t\t\t deletesliver <slicename> [AM API V1&2 only] \n\
 \t\t\t delete <slicename> [AM API V3 only] \n\
 \t\t\t shutdown <slicename> \n\
 \t\t\t update <slicename> <rspec URL, filename, or nickname> [Some AM API V3 AMs only] \n\
 \t\t\t cancel <slicename> [Some AM API V3 AMs only] \n\
 \t\tNon AM API aggregate functions (supported by some aggregates): \n\
 \t\t\t createimage <slicename> <imagename> [optional: false (keep image private)] -u <sliver urn> [ProtoGENI/InstaGENI only] \n\
 \t\t\t snapshotimage <slicename> <imagename> [optional: false (keep image private)] -u <sliver urn> [ProtoGENI/InstaGENI only] \n\
 \t\t\t\t [alias for 'createimage'] \n\
 \t\t\t deleteimage <imageurn> [optional: creatorurn] [ProtoGENI/InstaGENI only] \n\
 \t\t\t listimages [optional: creatorurn] [ProtoGENI/InstaGENI only] \n\
 \t\tClearinghouse / Slice Authority functions: \n\
 \t\t\t get_ch_version \n\
 \t\t\t listaggregates \n\
 \t\t\t createslice <slicename> \n\
 \t\t\t getslicecred <slicename> \n\
 \t\t\t renewslice <slicename> <new expiration time in UTC> \n\
 \t\t\t deleteslice <slicename> \n\
 \t\t\t listslices [optional: username] [Alias for listmyslices]\n\
 \t\t\t listmyslices [optional: username] \n\
 \t\t\t listprojects [optional: username] [Alias for listmyprojects]\n\
 \t\t\t listmyprojects [optional: username] \n\
 \t\t\t listmykeys [optional: username] [Alias for listkeys]\n\
 \t\t\t listkeys [optional: username]\n\
 \t\t\t getusercred \n\
 \t\t\t print_slice_expiration <slicename> \n\
 \t\t\t listslivers <slicename> \n\
 \t\t\t listprojectmembers <projectname> \n\
 \t\t\t listslicemembers <slicename> \n\
 \t\t\t addslicemember <slicename> <username> [optional: role] \n\
 \t\t\t removeslicemember <slicename> <username>  \n\
 \t\tOther functions: \n\
 \t\t\t nicknames \n\
 \t\t\t print_sliver_expirations <slicename> \n\
\n\t See README-omni.txt for details.\n\
\t And see the Omni website at http://trac.gpolab.bbn.com/gcf"

    parser = optparse.OptionParser(usage=usage, version="%prog: " + getOmniVersion())

    # Basics
    basicgroup = optparse.OptionGroup( parser, "Basic and Most Used Options")
    basicgroup.add_option("-a", "--aggregate", metavar="AGGREGATE_URL", action="append",
                      help="Communicate with a specific aggregate")
    basicgroup.add_option("--available", dest='geni_available',
                      default=False, action="store_true",
                      help="Only return available resources")
    basicgroup.add_option("-c", "--configfile",
                      help="Config file name (aka `omni_config`)", metavar="FILE")
    basicgroup.add_option("-f", "--framework", default=os.getenv("GENI_FRAMEWORK", ""),
                      help="Control framework to use for creation/deletion of slices")
    basicgroup.add_option("-r", "--project", 
                      help="Name of project. (For use with pgch framework.)")
    basicgroup.add_option("--alap", action="store_true", default=False,
                          help="Request slivers be renewed as close to the requested time as possible, instead of failing if the requested time is not possible. Default is False.")
    # Note that type and version are case in-sensitive strings.
    # This causes settiong options.explicitRSpecVersion as well
    basicgroup.add_option("-t", "--rspectype", nargs=2, default=["GENI", '3'], metavar="RSPEC-TYPE RSPEC-VERSION",
                      help="RSpec type and version to return, default: '%default'")
    # This goes in options.api_version. Also causes setting options.explicitAPIVersion
    basicgroup.add_option("-V", "--api-version", type="int", default=2,
                      help="Specify version of AM API to use (default v%default)")
    basicgroup.add_option("--useSliceAggregates", default=False, action="store_true",
                          help="Perform the slice action at all aggregates the given slice is known to use according to clearinghouse records. Default is %default.")
    parser.add_option_group( basicgroup )

    # AM API v3 specific
    v3group = optparse.OptionGroup( parser, "AM API v3+",
                          "Options used in AM API v3 or later" )
    v3group.add_option("--best-effort", dest='geni_best_effort',
                      default=False, action="store_true",
                      help="Should AMs attempt to complete the operation on only some slivers, if others fail")
    v3group.add_option("--cred", action='append', metavar="CRED_FILENAME",
                      help="Send credential in given filename with any call that takes a list of credentials")
    v3group.add_option("--end-time", dest='geni_end_time',
                      help="Requested end time for any newly allocated or provisioned slivers - may be ignored by the AM")
    v3group.add_option("--start-time", dest='geni_start_time',
                      help="Requested start time for any allocated slivers - NOW if not provided, could be for future reservations")
# Sample options file content:
#{
# "option_name_1": "value",
# "option_name_2": {"complicated_dict" : 37},
# "option_name_3": 67
#}
    v3group.add_option("--optionsfile", metavar="JSON_OPTIONS_FILENAME",
                      help="Send all options defined in named JSON format file to methods that take options")
    v3group.add_option("--speaksfor", metavar="USER_URN",
                      help="Supply given URN as user we are speaking for in Speaks For option")
    v3group.add_option("-u", "--sliver-urn", dest="slivers", action="append",
                      help="Sliver URN (not name) on which to act. Supply this option multiple times for multiple slivers, or not at all to apply to the entire slice")
    # For Update. See http://groups.geni.net/geni/wiki/GAPI_AM_API_DRAFT/Adopted#ChangestoDescribe
    v3group.add_option("--cancelled", action="store_true", default=False,
                       help="Should Describe show sliver state of only geni_provisioned slivers, ignoring any geni_updating and geni_allocated slivers (default %default)")
    parser.add_option_group( v3group )

    # logging levels
    loggroup = optparse.OptionGroup( parser, "Logging and Verboseness",
                          "Control the amount of output to the screen and/or to a log" )
    loggroup.add_option("-q", "--quiet", default=True, action="store_false", dest="verbose",
                      help="Turn off verbose command summary for omni commandline tool")
    loggroup.add_option("-v", "--verbose", default=True, action="store_true",
                      help="Turn on verbose command summary for omni commandline tool")
    loggroup.add_option("--debug", action="store_true", default=False,
                       help="Enable debugging output. If multiple loglevel are set from commandline (e.g. --debug, --info) the more verbose one will be preferred.")
    loggroup.add_option("--info", action="store_true", default=False,
                       help="Set logging to INFO.If multiple loglevel are set from commandline (e.g. --debug, --info) the more verbose one will be preferred.")
    loggroup.add_option("--warn", action="store_true", default=False,
                       help="Set log level to WARN. This won't print the command outputs, e.g. manifest rspec, so use the -o or the --outputfile options to save it to a file. If multiple loglevel are set from commandline (e.g. --debug, --info) the more verbose one will be preferred.")
    loggroup.add_option("--error", action="store_true", default=False,
                       help="Set log level to ERROR. This won't print the command outputs, e.g. manifest rspec, so use the -o or the --outputfile options to save it to a file.If multiple loglevel are set from commandline (e.g. --debug, --info) the more verbose one will be preferred.")
    loggroup.add_option("--verbosessl", default=False, action="store_true",
                      help="Turn on verbose SSL / XMLRPC logging")
    loggroup.add_option("-l", "--logconfig", default=None,
                      help="Python logging config file. Default: '%default'")
    loggroup.add_option("--logoutput", default='omni.log',
                      help="Python logging output file [use %(logfilename)s in logging config file]. Default: '%default'")
    loggroup.add_option("--tostdout", default=False, action="store_true",
                      help="Print results like rspecs to STDOUT instead of to log stream")
    loggroup.add_option("--noLoggingConfiguration", default=False, action="store_true",
                        help="Do not configure python logging; for use by other tools.")
    parser.add_option_group( loggroup )

    # output to files
    filegroup = optparse.OptionGroup( parser, "File Output",
                          "Control name of output file and whether to output to a file" )
    filegroup.add_option("-o", "--output",  default=False, action="store_true",
                      help="Write output of many functions (getversion, listresources, allocate, status, getslicecred,...) , to a file (Omni picks the name)")
    filegroup.add_option("-p", "--prefix", default=None, metavar="FILENAME_PREFIX",
                      help="Filename prefix when saving results (used with -o, not --usercredfile, --slicecredfile, or --outputfile)")
    # If this next is set, then options.output is also set
    filegroup.add_option("--outputfile",  default=None, metavar="OUTPUT_FILENAME",
                      help="Name of file to write output to (instead of Omni picked name). '%a' will be replaced by servername, '%s' by slicename if any. Implies -o. Note that for multiple aggregates, without a '%a' in the name, only the last aggregate output will remain in the file. Will ignore -p.")
    filegroup.add_option("--usercredfile", default=os.getenv("GENI_USERCRED", None), metavar="USER_CRED_FILENAME",
                      help="Name of user credential file to read from if it exists, or save to when running like '--usercredfile " + 
                         "myUserCred.xml -o getusercred'. Defaults to value of 'GENI_USERCRED' environment variable if defined.")
    filegroup.add_option("--slicecredfile", default=os.getenv("GENI_SLICECRED", None), metavar="SLICE_CRED_FILENAME",
                      help="Name of slice credential file to read from if it exists, or save to when running like '--slicecredfile " + 
                         "mySliceCred.xml -o getslicecred mySliceName'. Defaults to value of 'GENI_SLICECRED' environment variable if defined.")
    parser.add_option_group( filegroup )

    # GetVersion
    gvgroup = optparse.OptionGroup( parser, "GetVersion Cache",
                          "Control GetVersion Cache" )
    gvgroup.add_option("--NoGetVersionCache", dest='noGetVersionCache',
                      default=False, action="store_true",
                      help="Disable using cached GetVersion results (forces refresh of cache)")
    gvgroup.add_option("--ForceUseGetVersionCache", dest='useGetVersionCache',
                      default=False, action="store_true",
                      help="Require using the GetVersion cache if possible (default false)")
    # This causes setting options.GetVersionCacheOldestDate
    gvgroup.add_option("--GetVersionCacheAge", dest='GetVersionCacheAge',
                      default=7,
                      help="Age in days of GetVersion cache info before refreshing (default is %default)")
    gvgroup.add_option("--GetVersionCacheName", dest='getversionCacheName',
                      default="~/.gcf/get_version_cache.json",
                      help="File where GetVersion info will be cached, default is %default")
    gvgroup.add_option("--noCacheFiles", default=False, action="store_true",
                       help="Disable both GetVersion and Aggregate Nickname cache functionality completely; no files are downloaded, saved, or loaded.")
    parser.add_option_group( gvgroup )

    # AggNick
    angroup = optparse.OptionGroup( parser, "Aggregate Nickname Cache",
                          "Control Aggregate Nickname Cache" )
    angroup.add_option("--NoAggNickCache", dest='noAggNickCache',
                      default=False, action="store_true",
                      help="Disable using cached AggNick results and force refresh of cache (default is %default)")
    angroup.add_option("--ForceUseAggNickCache", dest='useAggNickCache',
                      default=False, action="store_true",
                      help="Require using the AggNick cache if possible (default %default)")
    # This causes setting options.AggNickCacheOldestDate
    angroup.add_option("--AggNickCacheAge", dest='AggNickCacheAge',
                      default=1,
                      help="Age in days of AggNick cache info before refreshing (default is %default)")
    angroup.add_option("--AggNickCacheName", dest='aggNickCacheName',
                      default="~/.gcf/agg_nick_cache",
                      help="File where AggNick info will be cached, default is %default")
    angroup.add_option("--AggNickDefinitiveLocation", dest='aggNickDefinitiveLocation',
                      default="http://trac.gpolab.bbn.com/gcf/raw-attachment/wiki/Omni/agg_nick_cache",
                      help="Website with latest agg_nick_cache, default is %default. To force Omni to read this cache, delete your local AggNickCache or use --NoAggNickCache.")
    parser.add_option_group( angroup )

    # Development / Advanced
    devgroup = optparse.OptionGroup( parser, "For Developers / Advanced Users",
                          "Features only needed by developers or advanced users" )
    devgroup.add_option("--useSliceMembers", default=True, action="store_true",
                          help="DEPRECATED - this option no longer has any effect. The option is always true, unless you specify --noSliceMembers.")
    devgroup.add_option("--noSliceMembers", default=False, action="store_true",
                          help="Reverse of --useSliceMembers. Do NOT create accounts or install slice members' SSH keys on reserved resources in createsliver, provision or performoperationalaction. Default is %default. " + \
                              "When specified, only users from your omni_config are used (unless --ignoreConfigUsers).")
    devgroup.add_option("--ignoreConfigUsers", default=False, action="store_true",
                          help="Ignore users and SSH keys listed in your omni_config when installing SSH keys on resources in createsliver or provision or " + \
                              "performoperationalaction. Default is false - your omni_config users are read and used.")
    devgroup.add_option("--ssltimeout", default=360, action="store", type="float",
                        help="Seconds to wait before timing out AM and CH calls. Default is %default seconds.")
    devgroup.add_option("--noExtraCHCalls", default=False, action="store_true",
                        help="Disable extra Clearinghouse calls like reporting slivers. Default is %default.")
    devgroup.add_option("--devmode", default=False, action="store_true",
                      help="Run in developer mode: more verbose, less error checking of inputs")
    devgroup.add_option("--raise-error-on-v2-amapi-error", dest='raiseErrorOnV2AMAPIError',
                      default=False, action="store_true",
                      help="In AM API v2, if an AM returns a non-0 (failure) result code, raise an AMAPIError. Default is %default. For use by scripts.")
    devgroup.add_option("--maxBusyRetries", default=4, action="store", type="int",
                      help="Max times to retry AM or CH calls on getting a 'busy' error. Default: %default")
    devgroup.add_option("--no-compress", dest='geni_compressed', 
                      default=True, action="store_false",
                      help="Do not compress returned values")
    devgroup.add_option("--abac", default=False, action="store_true",
                      help="Use ABAC authorization")
    devgroup.add_option("--arbitrary-option", dest='arbitrary_option',
                      default=False, action="store_true",
                      help="Add an arbitrary option to ListResources (for testing purposes)")
    devgroup.add_option("--no-ssl", dest="ssl", action="store_false",
                      default=True, help="do not use ssl")
    devgroup.add_option("--no-tz", default=False, action="store_true",
                      help="Do not send timezone on RenewSliver")
    devgroup.add_option("--orca-slice-id", dest="orca_slice_id",
                      help="Use the given Orca slice id")
    parser.add_option_group( devgroup )
    return parser

def parse_args(argv, options=None, parser=None):
    """Parse the given argv list using the Omni optparse.OptionParser, or the parser supplied if given.
    Fill options into the given option optparse.Values object if supplied.
    """
    if options is not None and not options.__class__==optparse.Values:
        raise OmniError("Invalid options argument to parse_args: must be an optparse.Values object")
    elif options is not None:
        # The caller, presumably a script, gave us an optparse.Values storage object.
        # Passing this object to parser.parse_args replaces the storage - it is pass
        # by reference. Callers may not expect that. In particular, multiple calls in
        # separate threads will conflict.
        # Make a deep copy
        options = deepcopy(options)

    if parser is not None and not isinstance(parser, optparse.OptionParser):
        raise OmniError("parse_args got invalid parser: %s." % parser)
    if parser is None:
        parser = getParser()
    if argv is None:
        # prints to stderr
        parser.print_help()
        return None, []

    (options, args) = parser.parse_args(argv, options)

    # Set an option indicating if the user explicitly requested the RSpec version
    options.ensure_value('explicitRSpecVersion', False)
    options.explicitRSpecVersion = ('-t' in argv or '--rspectype' in argv)

    # Set an option indicating if the user explicitly requested the API version
    options.ensure_value('explicitAPIVersion', False)
    # FIXME: Do something more extensible...
    options.explicitAPIVersion = ('-V' in argv or '--api-version' in argv or '-V1' in argv or '-V2' in argv or '-V3' in argv or '-V4' in argv or '-V5' in argv)

    # Validate options here if we want to be careful that options are of the right types...
    # particularly if the user passed in an options argument

    # Validate the API version. The parser has already converted the argument to
    # an integer, so check against a list of valid versions.
    supported_versions = [1, 2, 3]
    if options.api_version not in supported_versions:
        parser.error('API version "%s" is not a supported version. Valid versions are: %r.'
                     % (options.api_version, supported_versions))

    # From GetVersionCacheAge (int days) produce options.GetVersionCacheOldestDate as a datetime.datetime
    indays = -1
    try:
        indays = int(options.GetVersionCacheAge)
    except Exception, e:
        raise OmniError, "Failed to parse GetVersionCacheAge: %s" % e 
    options.GetVersionCacheOldestDate = datetime.datetime.utcnow() - datetime.timedelta(days=indays)

    options.getversionCacheName = os.path.normcase(os.path.expanduser(options.getversionCacheName))

    if options.noGetVersionCache and options.useGetVersionCache:
        parser.error("Cannot both force not using the GetVersion cache and force TO use it.")

    # From AggNickCacheAge (int days) produce options.AggNickCacheOldestDate as a datetime.datetime
    indays = -1
    try:
        indays = int(options.AggNickCacheAge)
    except Exception, e:
        raise OmniError, "Failed to parse AggNickCacheAge: %s" % e 
    options.AggNickCacheOldestDate = datetime.datetime.utcnow() - datetime.timedelta(days=indays)

    options.aggNickCacheName = os.path.normcase(os.path.expanduser(options.aggNickCacheName))

    if options.noAggNickCache and options.useAggNickCache:
        parser.error("Cannot both force not using the AggNick cache and force TO use it.")

    if options.outputfile:
        options.output = True

    if options.usercredfile:
        options.usercredfile = os.path.normpath(os.path.normcase(os.path.expanduser(options.usercredfile)))
    if options.slicecredfile:
        options.slicecredfile = os.path.normpath(os.path.normcase(os.path.expanduser(options.slicecredfile)))

    # noSliceMembers forces useSliceMembers to be false
    # Note you can also force it false with an omni_config setting of useslicemembers=False in the omni section
    if options.noSliceMembers:
        options.useSliceMembers = False

    return options, args

def main(argv=None):
    # do initial setup & process the user's call
    if argv is None:
        argv = sys.argv[1:]
    try:
        framework, config, args, opts = initialize(argv)
        API_call(framework, config, args, opts, verbose=opts.verbose)
    except AMAPIError, ae:
        if ae.returnstruct and isinstance(ae.returnstruct, dict) and ae.returnstruct.has_key('code'):
            if isinstance(ae.returnstruct['code'], int) or isinstance(ae.returnstruct['code'], str):
                sys.exit(int(ae.returnstruct['code']))
            if isinstance(ae.returnstruct['code'], dict) and ae.returnstruct['code'].has_key('geni_code'):
                sys.exit(int(ae.returnstruct['code']['geni_code']))
        sys.exit(ae)

    except OmniError, oe:
        sys.exit(oe)<|MERGE_RESOLUTION|>--- conflicted
+++ resolved
@@ -523,9 +523,6 @@
         except:
             pass
 
-<<<<<<< HEAD
-def initialize(argv, options=None, dictLoggingConfig=None ):
-=======
 # Check if there is a newer version of Omni available.
 # Look for an entry "latest_omni_version" under "omni_defaults" in the omni_config (or really, agg_nick_cache).
 # Expected format is "#,Message" EG: "2.8,Omni 2.8 was release 2/1/2015". No commas in the message.
@@ -559,8 +556,7 @@
         logger.info("A new version of Omni is available: Version %s", latestVals[0])
     return True
 
-def initialize(argv, options=None ):
->>>>>>> 45d4f456
+def initialize(argv, options=None, dictLoggingConfig=None ):
     """Parse argv (list) into the given optional optparse.Values object options.
     (Supplying an existing options object allows pre-setting certain values not in argv.)
     Then configure logging per those options.

--- conflicted
+++ resolved
@@ -233,25 +233,14 @@
 def main(argv=None):
     if argv is None:
         argv = sys.argv[1:]
-<<<<<<< HEAD
     # I2 SSL 
     SCS_URL = "https://geni-scs.net.internet2.edu:8443/geni/xmlrpc"
     # I2 non SSL (deprecated) SCS_URL = "http://geni-scs.net.internet2.edu:8081/geni/xmlrpc"
-    # MAX SCS_URL = "https://oingo.dragon.maxgigapop.net:8443/geni/xmlrpc"
-    # Dev SCS: http://geni.maxgigapop.net:8081/geni/xmlrpc
-    # Test SCS: http://nutshell.maxgigapop.net:8081/geni/xmlrpc
-    # oingo 8081 is deprecated; use oingo 8443
-    # Non SSL MAX SCS_URL = "http://oingo.dragon.maxgigapop.net:8081/geni/xmlrpc"
-    # SSL Test SCS: https://nutshell.maxgigapop.net:8443/geni/xmlrpc
-=======
-    SCS_URL = "https://oingo.dragon.maxgigapop.net:8443/geni/xmlrpc"
+    # MAX SCS_URL (will go away) = "https://oingo.dragon.maxgigapop.net:8443/geni/xmlrpc"
+    # Non SSL MAX SCS_URL (deprecated, will go away) = "http://oingo.dragon.maxgigapop.net:8081/geni/xmlrpc"
     # Test SCS (for untested AMs): https://nutshell.maxgigapop.net:8443/geni/xmlrpc
-    # Non SSL Test SCS: http://nutshell.maxgigapop.net:8081/geni/xmlrpc
-    # - nutshell 8081 is deprecated
-    # Non SSL SCS_URL = "http://oingo.dragon.maxgigapop.net:8081/geni/xmlrpc"
-    # - oingo 8081 is deprecated; use oingo 8443
+    # Non SSL Test SCS (deprecated): http://nutshell.maxgigapop.net:8081/geni/xmlrpc
     # Dev (usually down) SCS: http://geni.maxgigapop.net:8081/geni/xmlrpc
->>>>>>> d9afb9e6
 
     # FIXME: Ideally we'd support loading your omni_config and finding the cert/key that way
     

--- conflicted
+++ resolved
@@ -178,18 +178,9 @@
         version['gch_api'] = 1
         return version
 
-<<<<<<< HEAD
-    def Resolve(self, urn):
-        self.logger.info("Called Resolve URN %s" % urn)
-        result = dict()
-        result['urn'] = urn
-        return result
-
     # FIXME: Change that URN to be a name and non-optional
     # Currently client.py doesnt supply it, and
     # Omni takes a name and constructs a URN to supply
-=======
->>>>>>> c8600b94
     def CreateSlice(self, urn_req = None):
         self.logger.info("Called CreateSlice URN REQ %r" % urn_req)
         slice_gid = None

#----------------------------------------------------------------------
# Copyright (c) 2011-2014 Raytheon BBN Technologies
#
# Permission is hereby granted, free of charge, to any person obtaining
# a copy of this software and/or hardware specification (the "Work") to
# deal in the Work without restriction, including without limitation the
# rights to use, copy, modify, merge, publish, distribute, sublicense,
# and/or sell copies of the Work, and to permit persons to whom the Work
# is furnished to do so, subject to the following conditions:
#
# The above copyright notice and this permission notice shall be
# included in all copies or substantial portions of the Work.
#
# THE WORK IS PROVIDED "AS IS", WITHOUT WARRANTY OF ANY KIND, EXPRESS
# OR IMPLIED, INCLUDING BUT NOT LIMITED TO THE WARRANTIES OF
# MERCHANTABILITY, FITNESS FOR A PARTICULAR PURPOSE AND
# NONINFRINGEMENT. IN NO EVENT SHALL THE AUTHORS OR COPYRIGHT
# HOLDERS BE LIABLE FOR ANY CLAIM, DAMAGES OR OTHER LIABILITY,
# WHETHER IN AN ACTION OF CONTRACT, TORT OR OTHERWISE, ARISING FROM,
# OUT OF OR IN CONNECTION WITH THE WORK OR THE USE OR OTHER DEALINGS
# IN THE WORK.
#----------------------------------------------------------------------

# Framework for talking to a CH that speaks the Uniform Federation API
# http://groups.geni.net/geni/wiki/UniformClearinghouseAPI

from omnilib.frameworks.framework_base import Framework_Base
from omnilib.util.dates import naiveUTC
from omnilib.util.dossl import _do_ssl
import omnilib.util.credparsing as credutils

from geni.util.urn_util import is_valid_urn, URN, string_to_urn_format,\
    nameFromURN, is_valid_urn_bytype, string_to_urn_format
from geni.util.speaksfor_util import determine_speaks_for
import sfa.trust.gid as gid
from sfa.trust.credential_factory import CredentialFactory

import datetime
import dateutil
import os
import string
import sys
from pprint import pprint

class Framework(Framework_Base):
    def __init__(self, config, opts):
        Framework_Base.__init__(self,config)
        config['cert'] = os.path.expanduser(config['cert'])
        self.fwtype = "GENI Clearinghouse"
        self.opts = opts
        if not os.path.exists(config['cert']):
            sys.exit('CHAPI Framework certfile %s doesnt exist' % config['cert'])
        if not os.path.getsize(config['cert']) > 0:
            sys.exit('CHAPI Framework certfile %s is empty' % config['cert'])
        config['key'] = os.path.expanduser(config['key'])
        if not os.path.exists(config['key']):
            sys.exit('CHAPI Framework keyfile %s doesnt exist' % config['key'])
        if not os.path.getsize(config['key']) > 0:
            sys.exit('CHAPI Framework keyfile %s is empty' % config['key'])
        if not config.has_key('verbose'):
            config['verbose'] = False
        self.config = config

        # FIXME: We should configure this framework type with the URL of the CH, and use
        # that to look up the MA and SA URLs
        self.ch_url = config['ch'] + ':8444/CH'
        self.ch = self.make_client(self.ch_url, self.key, self.cert,
                                   verbose=config['verbose'])
        self.ma_url = config['ch'] + '/MA'
        self.ma = self.make_client(self.ma_url, self.key, self.cert,
                                   verbose=config['verbose'])
        self.sa_url = config['ch'] + '/SA'
        self.sa = self.make_client(self.sa_url, self.key, self.cert,
                                   verbose=config['verbose'])

        if not config.has_key('useProjects'):
            config['useProjects'] = True
        self.useProjects = config['useProjects']

        self.cert = config['cert']
        try:
            self.cert_string = file(self.cert, 'r').read()
        except Exception, e:
            sys.exit('CHAPI Framework failed to read cert file %s: %s' % (self.cert, e))

        try:
            self.cert_gid = gid.GID(filename=self.cert)
        except Exception, e:
            sys.exit('CHAPI Framework failed to parse cert read from %s: %s' % (self.cert, e))

        self.logger = config['logger']

        # ***
        # Do the whole speaksfor test here
        # ***
        if self.opts.speaksfor:
            creds = [CredentialFactory.createCred(credFile=cred_file) \
                         for cred_file in self.opts.cred]
            options = {'geni_speaking_for' : opts.speaksfor}
            speaker_gid = \
                determine_speaks_for(creds, self.cert_gid, options, None)
            self.logger.info("Speaks-for invocation: %s speaking for %s" % \
                                 (self.cert_gid.get_urn(), \
                                      speaker_gid.get_urn()))
            if speaker_gid != self.cert_gid:
                self.cert_gid = speaker_gid

        self.user_urn = self.cert_gid.get_urn()
        self.user_cred = self.init_user_cred( opts )

    # Add new speaks for options and credentials based on provided opts 
    def _add_credentials_and_speaksfor(self, credentials, options):
        # FIXME: Tune log messages
        self.logger.debug("add_c_n_spkfor start with self.opts.speaksfor = %s" % self.opts.speaksfor)
        self.logger.debug("add_c_n_spkfor start with self.opts.cred = %s" % self.opts.cred)
        if credentials is None:
            credentials = []
        if options is None:
            options = {}
        new_credentials = credentials
        new_options = options
        if self.opts.speaksfor:
            options['speaking_for'] = self.opts.speaksfor # At AMs this is geni_speaking_for
        if self.opts.cred:
            for cred_filename in self.opts.cred:
                try:
                    cred_contents = open(cred_filename).read()
                    # FIXME: Infer cred type and wrap only as necessary
                    new_cred = {'geni_type' : 'geni_abac',
                                'geni_value' : cred_contents,
                                'geni_version' : '1'}
                    new_credentials.append(new_cred)
                except Exception, e:
                    self.logger.warn("Failed to read credential from %s: %s", cred_filename, e)
        self.logger.debug("add_c_n_spkfor new_creds = %s new_options = %s" % (new_credentials, new_options))
        return new_credentials, new_options

    def get_user_cred(self, struct=False):
        message = ""
        msg = None
        creds = []
        options = {}

        if struct==True and self.user_cred_struct is not None:
            return self.user_cred_struct, msg

        if self.user_cred == None:
            creds, options = self._add_credentials_and_speaksfor(creds, options)
            self.logger.debug("Getting user credential from %s MA %s",
                              self.fwtype, self.ma_url)
            (res, message) = _do_ssl(self, None, ("Get user credential from %s %s" % (self.fwtype, self.ch_url)),
                                     self.ma.get_credentials,
                                     self.user_urn,
                                     creds,
                                     options)
            if res is not None:
                if res['code'] == 0:
                    if res['value'] is None:
                        self.logger.error("No SFA user credential returned!")
                        self.logger.debug("Got %s", res['value'])
                    else:
                        self.user_cred_struct = self._select_sfa_cred(res['value'], True)
                        if self.user_cred_struct:
                            self.user_cred = self.user_cred_struct['geni_value']
                    if self.user_cred is None:
                        self.logger.error("No SFA user credential returned!")
                        self.logger.debug("Got %s", res['value'])
                else:
                    msg = res['output']
                    if msg is None or msg.strip() == "":
                        msg = "Error %d" % res['code']
                    if message is not None and message.strip() != "":
                        msg = msg + ". %s" % message
                    self.logger.error(msg)
            else:
                msg = message

        if struct==True:
            return self.user_cred_struct, msg
        else:
            return self.user_cred, msg

    def get_slice_cred(self, slice_urn, struct=False):
        scred = []
        options = {'match': 
                   {'SLICE_URN': slice_urn,
                    'SLICE_EXPIRED': 'f',
                    }}

        scred, options = self._add_credentials_and_speaksfor(scred, options)

        (res, message) = _do_ssl(self, None, ("Get credentials for slice %s on %s SA %s" % (slice_urn,
                                                                                            self.fwtype, self.sa_url)),
                                 self.sa.get_credentials, slice_urn, scred, 
                                 options)

        # FIXME: Handle typical error return codes with special messages

        cred = None
        if res is not None:
            if res['code'] == 0:
                d = res['value']
                if d is not None:
                    credstruct = self._select_sfa_cred(d, True)
                    if struct==False and credstruct:
                        cred = credstruct['geni_value']
                    else:
                        cred = credstruct
                    if cred is None:
                        self.logger.debug("Malformed list of creds: Got %s", d)
                        raise Exception("No slice credential returned for slice %s" % slice_urn)
                else:
                    self.logger.debug("Malformed slice cred return. Got %s", res)
                    raise Exception("Malformed return getting slice credential")
            else:
                raise Exception("Server Error getting slice %s credential: %d: %s (%s)" % (slice_urn, res['code'], res['output'], message))
        else:
            msg = "Server Error getting slice %s credential" % slice_urn
            if message is not None and message.strip() != "":
                msg = msg + ". %s" % message
            raise Exception(msg)
        return cred

    def list_ssh_keys(self, username=None):
        scred = []
        # FIXME: Use member_name_to_urn?
        fetch_urn = self.user_urn
        if username is None or username.strip() == "":
            username = nameFromURN(self.user_urn)
        else:
            if is_valid_urn(username):
                fetch_urn = username
                username = nameFromURN(fetch_urn)
            else:
                fetch_urn = URN(authority=URN(urn=self.user_urn).getAuthority(), type='user', name=username).urn_string()
            if not is_valid_urn_bytype(fetch_urn, 'user', self.logger):
                return [], "%s is not a valid user name or urn" % username

        options = {'match': {'KEY_MEMBER': fetch_urn}, 'filter': ['KEY_PUBLIC']}

        scred, options = self._add_credentials_and_speaksfor(scred, options)

        self.logger.debug("Getting %s SSH keys from %s MA %s",
                          username, self.fwtype, self.ma_url)
        (res, message) = _do_ssl(self, None, ("Get %s public SSH keys from %s %s" % (username, self.fwtype, self.ch_url)),
                                 self.ma.lookup_keys,
                                 scred,
                                 options)

        keys = []
        msg = None
        if res is not None:
            if res['code'] == 0:
                if res.has_key('value') and res['value'] is not None:
                    d = res['value']
                    for uid, key_tups in d.items():
                        for key_tup in key_tups:
                            if 'KEY_PUBLIC' in key_tup:
                                keys.append(key_tup['KEY_PUBLIC'])
                            else:
                                self.logger.debug("No public key? %s", key_tup)
                else:
                    msg = "Malformed server return getting SSH keys"
                    if message is not None and message.strip() != "":
                        msg = msg + ". %s" % message
                    self.logger.error(msg)
                    self.logger.debug("Got %s", res)
            else:
                msg = "Server Error getting SSH keys: %d: %s" % (res['code'], res['output'])
                if message is not None and message.strip() != "":
                    msg = msg + " (%s)" % message
                self.logger.error(msg)
        else:
            msg = "Server error getting SSH keys"
            if message is not None and message.strip() != "":
                msg = msg + ": %s" % message

        return keys, msg

    def _select_sfa_cred(self, creds, struct=False):
        if creds is None:
            return None
        for cred in creds:
            if cred.has_key('geni_type') and cred['geni_type'] == 'geni_sfa' and cred.has_key('geni_value'):
                if struct:
                    return cred
                return cred['geni_value']

    def create_slice(self, urn):
        scred = []

        try:
            slice_urn = self.slice_name_to_urn(urn)
        except Exception, e:
            self.logger.error(e)
            return None

        project = None
        auth = None
        sURNObj = URN(urn=slice_urn)
        slice_name = sURNObj.getName()
        auth = sURNObj.getAuthority()
        s_auths = string_to_urn_format(auth).split(':')
        auth = s_auths[0]
        if len(s_auths) > 1:
            project = s_auths[-1]
            self.logger.debug("From slice URN extracted project %s", project)

        if project is None:
            if self.opts.project:
                # use the command line option --project
                project = self.opts.project
            elif self.config.has_key('default_project'):
                # otherwise, default to 'default_project' in 'omni_config'
                project = self.config['default_project']
            else:
                self.logger.info("No project specified")
                return None

        if auth is None:
            if not self.config.has_key('authority'):
                raise Exception("Invalid configuration: no authority defined")
            auth = self.config['authority'].strip()
            self.logger.debug("From config got authority %s", auth)

        project_urn = None
        if project is not None:
            project_urn = URN(authority = auth,
                              type = 'project',
                              name = project).urn_string()
            self.logger.debug("Built project_urn %s", project_urn)

        options = {'fields': 
                   {'SLICE_NAME': slice_name,
                    }}
        if project_urn is not None:
            options['fields']['SLICE_PROJECT_URN'] = project_urn

        self.logger.debug("Submitting with options %s", options)

        scred, options = self._add_credentials_and_speaksfor(scred, options)

        (res, message) = _do_ssl(self, None, ("Create slice %s on %s %s" % (slice_name, self.fwtype, self.ch_url)),\
                                     self.sa.create_slice, scred, options)
        if res is not None:
            if res['code'] == 0:
                d = res['value']
                if d is not None and d.has_key('SLICE_URN'):
                    slice_urn = d['SLICE_URN']
                else:
                    self.logger.error("Malformed response from create slice: %s", d)
            else:
                # Duplicate is code 5 but v1.3 chapi erroneously
                # returns code 4 so check the output string too
                if res['code'] == 5 or \
                        res['output'].startswith("[DUPLICATE] DUPLICATE_ERROR"):
                    # duplicate
                    self.logger.info("Slice %s already existed - returning existing slice", slice_name)
                    # Here we preserve current functionality -
                    # continue and pretend we created the slice. We
                    # could of course instead return an error
                    #msg = res['output']
                else:
                    # This includes if the slice already exists.
                    msg = "Error from server creating slice. Code %d: %s" % ( res['code'], res['output'])
                    if message and message.strip() != "":
                        msg = msg + " (%s)" % message
                    self.logger.error(msg)
                    return None
        else:
            msg = "Error creating slice"
            if message is not None and message.strip() != "":
                msg = msg + ". %s" % message
            self.logger.error(msg)
            return None

        options['match'] = {'SLICE_URN': slice_urn,
                            'SLICE_EXPIRED': 'f',
                            }
        scred, options = self._add_credentials_and_speaksfor(scred, options)

        (res, message) = _do_ssl(self, None, ("Get credentials for slice %s on %s %s" % (slice_name,
                                                                                         self.fwtype, self.ch_url)),
                                 self.sa.get_credentials, slice_urn, scred, 
                                 options)

        cred = None
        if res is not None:
            if res['code'] == 0:
                d = res['value']
                if d is not None:
                    cred = self._select_sfa_cred(d)
                    if cred is None:
                        self.logger.error("No slice credential returned for new slice %s" % slice_name)
                        self.logger.debug("Got %s", d)
                else:
                    self.logger.error("Malformed return getting slice credential for new slice %s" % slice_name)
                    self.logger.debug("Got %s", res)
            else:
                self.logger.error("Error from server getting credential for new slice %s: %d: %s (%s)", slice_name, res['code'], res['output'], message)
        else:
            msg = "Error getting credential for new slice %s" % slice_name
            if message is not None and message.strip() != "":
                msg = msg + ". %s" % message
            self.logger.error(msg)

        return cred

    def delete_slice(self, urn):
        # You cannot delete slices. Here, we check the slice is valid
        # and print the slice expiration. We could of course skip all that.

        if urn is None or urn.strip() == "":
            return "%s does not support deleting slices. (And no slice name was specified)" % self.fwtype

        scred = []

        project = None
        auth = None
        slice_urn = None
        if is_valid_urn(urn):
            sURNObj = URN(urn=urn)
            slice_name = sURNObj.getName()
            auth = sURNObj.getAuthority()
            s_auths = string_to_urn_format(auth).split(':')
            auth = s_auths[0]
            if len(s_auths) > 1:
                project = s_auths[-1]
                self.logger.debug("From slice URN extracted project %s", project)
            slice_urn = urn
        else:
            slice_name = urn

        if project is None:
            if self.opts.project:
                # use the command line option --project
                project = self.opts.project
            elif self.config.has_key('default_project'):
                # otherwise, default to 'default_project' in 'omni_config'
                project = self.config['default_project']
            else:
                return "%s does not support deleting slices. (And no project was specified)" % self.fwtype

        if auth is None:
            if not self.config.has_key('authority'):
                return "%s does not support deleting slices. (And invalid configuration: no authority defined to construct slice urn)" % self.fwtype
            auth = self.config['authority'].strip()
            self.logger.debug("From config got authority %s", auth)

        if slice_urn is None:
            slice_urn = URN(authority=auth + ":" + project, type='slice', name=slice_name).urn_string()
            self.logger.debug("Constructed urn %s", slice_urn)

        if not is_valid_urn_bytype(slice_urn, 'slice', self.logger):
            return "%s does not support deleting slices. (And slice urn %s invalid)" % (self.fwtype, slice_urn)

        options = {'match': 
                   {'SLICE_URN': slice_urn,
                    'SLICE_EXPIRED': 'f',
                    }}
        options['filter'] = ['SLICE_URN', 'SLICE_EXPIRATION']
        self.logger.debug("Submitting with options %s", options)

        scred, options = self._add_credentials_and_speaksfor(scred, options)

        (res, message) = _do_ssl(self, None, ("Lookup slice %s on %s %s" % (slice_name, self.fwtype, self.ch_url)),\
                                     self.sa.lookup_slices, scred, options)
        slice_expiration = None
        msg = None
        if res is not None:
            if res['code'] == 0:
                d = res['value']
                if d is not None:
                    if d.has_key(slice_urn) and \
                                     d[slice_urn].has_key('SLICE_EXPIRATION'):
                        slice_expiration = d[slice_urn]['SLICE_EXPIRATION']
                        exp = dateutil.parser.parse(slice_expiration)
                        if exp < dattime.datetime.utcnow():
                            self.logger.warn("Got expired slice %s at %s?", slice_urn, slice_expiration)
                    else:
                        # Likely the slice is already expired
                        msg = "%s does not support deleting slices. And Slice %s was not found - has it already expired?" % (self.fwtype, slice_name)
                else:
                    self.logger.error("Malformed response from lookup slice: %s", d)
                    msg = "%s does not support deleting slices. (And server error looking up slice %s)" % (self.fwtype, slice_name)
            else:
                # This includes if the slice already exists.
                msg = "%s does not support deleting slices. (And server error looking up slice %s)" % (self.fwtype, slice_name)
                if res['code'] == 3 and "Unknown slice urns" in res['output']:
                    msg += " - unknown slice"
                else:
                    msg += ". Code %d: %s" % ( res['code'], res['output'])
                    if message and message.strip() != "":
                        msg = msg + " (%s)" % message
        else:
            msg = "%s does not support deleting slices. (And server error looking up slice %s)" % (self.fwtype, slice_name)
            if message is not None and message.strip() != "":
                msg = msg + ". %s" % message

        if msg is None:
            msg = "%s does not support deleting slices - delete your resources and let slice %s expire instead" % (self.fwtype,
                                                                                                                   slice_name)
            if slice_expiration is not None:
                msg = msg + " at %s UTC." % slice_expiration
            else:
                msg = msg + "."
        return msg

    def list_aggregates(self):
        # TODO: list of field names from getVersion - should we get all or assume we have URN and URL
        options = {'filter':['SERVICE_URN', 'SERVICE_URL']}
        (res, message) = _do_ssl(self, None, ("List Aggregates at %s %s" % (self.fwtype, self.ch_url)), 
                                 self.ch.lookup_aggregates,
                                 options
                                 )
        if message and message.strip() != "":
            self.logger.warn(message)
        aggs = dict()
        if res is not None:
            if res['value'] is not None and res['code'] == 0:
                for d in res['value']:
                    aggs[d['SERVICE_URN']] = d['SERVICE_URL']
            else:
                self.logger.warn("Server Error listing aggregates %d: %s", res['code'], res['output'])
        else:
            self.logger.warn("Server Error listing aggregates - no results")

        return aggs

    def list_my_slices(self, user):
        '''List slices owned by the user (name or URN) provided, returning a list of slice URNs.'''

        scred = []

        userurn = self.member_name_to_urn(user)

        options = {'match': 
                   {'SLICE_EXPIRED': 'f', # Seems to be ignored
                        }}
        scred, options = self._add_credentials_and_speaksfor(scred, options)

        (res, message) = _do_ssl(self, None, ("List Slices for %s at %s %s" % (user, self.fwtype, self.ch_url)), 
                                    self.sa.lookup_slices_for_member, userurn, scred, options)

        slices = None
        if res is not None:
            if res['code'] == 0:
                slices = res['value']
            else:
                msg = "Failed to list slices for %s" % user
                msg += ". Server said: %s" % res['output']
                raise Exception(msg)
        else:
            msg = "Failed to list slices for %s" % user
            if message is not None and message.strip() != "":
                msg += ": %s" % message
            raise Exception(msg)

        # Return is a struct with the URN
        slicenames = list()
        if slices and isinstance(slices, list):
            for tup in slices:
                slice = tup['SLICE_URN']
                slicelower = string.lower(slice)
                if not string.find(slicelower, "+slice+"):
                    self.logger.debug("Skipping non slice URN %s", slice)
                    continue
                slicename = slice
                exp = tup['EXPIRED']
                if exp == True:
                    self.logger.debug("Skipping expired slice %s", slice)
                    continue
                slicenames.append(slicename)
        return slicenames

    def slice_name_to_urn(self, name):
        """Convert a slice name to a slice urn."""

        if name is None or name.strip() == '':
            raise Exception('Empty slice name')

        project = None
        auth = None

        if is_valid_urn(name):
            urn = URN(None, None, None, name)
            if not urn.getType() == "slice":
                raise Exception("Invalid Slice name: got a non Slice URN %s" % name)
            if not is_valid_urn_bytype(name, 'slice', self.logger):
                raise Exception("Invalid slice name %s" % name)

            urn_fmt_auth = string_to_urn_format(urn.getAuthority())

            # if config has an authority, make sure it matches
            if self.config.has_key('authority'):
                auth = self.config['authority']
                if not urn_fmt_auth.startswith(auth):
                    self.logger.warn("CAREFUL: slice' authority (%s) doesn't match current configured authority (%s)" % (urn_fmt_auth, auth))
                    self.logger.info("This may be OK though if you are using delegated slice credentials...")
#                    raise Exception("Invalid slice name: slice' authority (%s) doesn't match current configured authority (%s)" % (urn_fmt_auth, auth))

            if self.useProjects:
                # Make sure the auth has a project
                s_auths = urn_fmt_auth.split(':')
                auth = s_auths[0]
                if len(s_auths) > 1 and s_auths[-1].strip() != "":
                    project = s_auths[-1]
                    # FIXME: Validate the project
                    self.logger.debug("From slice URN extracted project %s", project)
                    return name
                else:
                    # Can we get a project from options or config?
                    if self.opts.project:
                        # use the command line option --project
                        project = self.opts.project
                        self.logger.warn("Invalid slice URN - no project. Using project from commandline.")
                    elif self.config.has_key('default_project'):
                        # otherwise, default to 'default_project' in 'omni_config'
                        project = self.config['default_project']
                        self.logger.warn("Invalid slice URN - no project specified. Will use default from config")
                    else:
                        raise Exception("Invalid slice URN missing project. Specify a project with --project or a default_project in your omni_config")

                    # Fall through so we can produce a new URN
                    name = urn.getName()
            else:
                # Valid slice URN (not using projects) - use it
                return name

        # No valid slice urn provided

        if not auth:
            if not self.config.has_key('authority'):
                raise Exception("Invalid configuration: no authority defined")
            else:
                auth = self.config['authority']
        if self.useProjects:
            if not project:
                if self.opts.project:
                    # use the command line option --project
                    project = self.opts.project
                    self.logger.debug("Using project from commandline.")
                elif self.config.has_key('default_project'):
                    # otherwise, default to 'default_project' in 'omni_config'
                    project = self.config['default_project']
                    self.logger.debug("Will use default_project from config")
                else:
                    raise Exception("Project name required. Specify a project with --project or a default_project in your omni_config")
            auth = auth + ':' + project
        return URN(auth, "slice", name).urn_string()

    def member_name_to_urn(self, name):
        """Convert a member name to a member urn."""

        if name is None or name.strip() == '':
            raise Exception('Empty member name')

        if is_valid_urn(name):
            urn = URN(None, None, None, name)
            if not urn.getType() == "user":
                raise Exception("Invalid member name: got a non member URN %s", name)
            if not is_valid_urn_bytype(name, 'user', self.logger):
                raise Exception("Invalid user name %s" % name)
            # if config has an authority, make sure it matches
            if self.config.has_key('authority'):
                auth = self.config['authority']
                urn_fmt_auth = string_to_urn_format(urn.getAuthority())
                if urn_fmt_auth != auth:
                    self.logger.warn("CAREFUL: member's authority (%s) doesn't match current configured authority (%s)" % (urn_fmt_auth, auth))
            return name

        if not self.config.has_key('authority'):
            raise Exception("Invalid configuration: no authority defined")

        auth = self.config['authority']
        return URN(auth, "user", name).urn_string()

    def get_slice_expiration(self, urn):
        scred = []
        options = {'match': 
                   {'SLICE_URN': urn,
#                    'SLICE_EXPIRED': 'f',
                    }}
        options['filter'] = ['SLICE_URN', 'SLICE_EXPIRATION', 'SLICE_EXPIRED']
        self.logger.debug("Submitting with options %s", options)
        scred, options = self._add_credentials_and_speaksfor(scred, options)
        res = None
        (res, message) = _do_ssl(self, None, ("Lookup slice %s on %s %s" % (urn, self.fwtype,self.ch_url)),\
                                     self.sa.lookup_slices, scred, options)
        slice_expiration = None
        msg = None
        if res is not None:
            if res['code'] == 0:
                d = res['value']
                if d is not None:
                    if d.has_key(urn):
                        if d[urn].has_key('SLICE_EXPIRED'):
                            expired = d[urn]['SLICE_EXPIRED']
                        if d[urn].has_key('SLICE_EXPIRATION'):
                            slice_expiration = d[urn]['SLICE_EXPIRATION']
                            exp = dateutil.parser.parse(slice_expiration)
                            if exp < datetime.datetime.utcnow():
#                                if not expired:
#                                    self.logger.debug('CH says it is not expired, but expiration is in past?')
                                self.logger.warn("Slice %s expired at %s", urn, slice_expiration)
#                            elif expired:
#                                self.logger.debug('CH says slice expired, but expiration %s is not in past?', slice_expiration)
                            return exp
                    else:
                        self.logger.error("Slice %s was not found - has it already expired?" % urn)
                else:
                    self.logger.error("Malformed response from lookup slice: %s", d)
            else:
                msg = "Server Error looking up slice %s" % urn
                if res['code'] == 3 and "Unknown slice urns" in res['output']:
                    msg += " - unknown slice"
                else:
                    msg += ". Code %d: %s" % ( res['code'], res['output'])
                    if message and message.strip() != "":
                        msg = msg + " (%s)" % message
                self.logger.error(msg)
        else:
            msg = "Server Error looking up slice %s" % urn
            if message is not None and message.strip() != "":
                msg = msg + ". %s" % message
            self.logger.error(msg)

        return None

    def renew_slice(self, urn, expiration_dt):
        """Renew a slice.

        urn is framework urn, already converted via slice_name_to_urn.
        requested_expiration is a datetime object.

        Returns the expiration date as a datetime. If there is an error,
        print it and return None.
        """
        scred = []

        expiration = naiveUTC(expiration_dt).isoformat()
        self.logger.info('Requesting new slice expiration %r', expiration)
        options = {'fields':{'SLICE_EXPIRATION':expiration}}
        options['match'] = {'SLICE_URN': urn,
                            'SLICE_EXPIRED': 'f',
                            }
        res = None

        scred, options = self._add_credentials_and_speaksfor(scred, options)

        (res, message) = _do_ssl(self, None, ("Renew slice %s on %s %s until %s" % (urn, 
                                                                                    self.fwtype, self.ch_url, expiration_dt)), 
                                  self.sa.update_slice, urn, scred, options)

        b = False
        if res is not None:
            if res['code'] == 0:
                b = True
            else:
                message = res['output']
        if message is not None and message.strip() != "":
            self.logger.error(message)

        if b:
            # Fetch new expiration and make sure it is what was requested
            slice_expiration = self.get_slice_expiration(urn)

            if slice_expiration is not None:
                try:
                    sliceexp = naiveUTC(slice_expiration)
                    # If request is diff from sliceexp then log a warning
                    if sliceexp - naiveUTC(expiration_dt) > datetime.timedelta.resolution:
                        self.logger.warn("Renewed %s slice %s expiration %s different than request %s", self.fwtype, urn, sliceexp, expiration_dt)
                except:
                    pass
            return expiration_dt
        else:
            # FIXME: use any message?
            _ = message #Appease eclipse
            return None

    def get_user_cred_struct(self):
        """
        Returns a user credential from the control framework as a string in a struct. And an error message if any.
        Struct is as per AM API v3:
        {
           geni_type: <string>,
           geni_version: <string>,
           geni_value: <the credential as a string>
        }
        """
        cred, message = self.get_user_cred(struct=True)
        if cred and not isinstance(cred, dict):
            cred = self.wrap_cred(cred)
        return cred, message

    def get_slice_cred_struct(self, urn):
        """
        Retrieve a slice with the given urn and returns the signed
        credential as a string in the AM API v3 struct:
        {
           geni_type: <string>,
           geni_version: <string>,
           geni_value: <the credential as a string>
        }
        """
        return self.get_slice_cred(urn, struct=True)

    def wrap_cred(self, cred):
        """
        Wrap the given cred in the appropriate struct for this framework.
        """
        if isinstance(cred, dict):
            self.logger.warn("Called wrap on a cred that's already a dict? %s", cred)
            return cred
        elif not isinstance(cred, str):
            self.logger.warn("Called wrap on non string cred? Stringify. %s", cred)
            cred = str(cred)
        cred_type, cred_version = credutils.get_cred_type(cred)
        ret = dict(geni_type=cred_type, geni_version=cred_version, \
                       geni_value=cred)
        return ret

    def get_version(self):
        # Do getversion at the CH (service registry), MA, and SA
        response = dict()
        versionstruct = dict()
        types = {'ch': ('Clearinghouse', self.ch_url, self.ch), 'ma':
                     ('Member Authority', self.ma_url, self.ma),
                 'sa': ('Slice Authority', self.sa_url, self.sa)}

        for service in types.keys():
            (response, message) = _do_ssl(self, None, ("GetVersion of %s %s %s using cert %s" % (self.fwtype,types[service][0], types[service][2], self.config['cert'])), types[service][2].get_version)
            _ = message #Appease eclipse
            if response is None:
                self.logger.error("Failed to get version of %s %s: %s", self.fwtype,types[service][0], message)
                continue
            if isinstance(response, dict) and response.has_key('code'):
                code = response['code']
                if code:
                    self.logger.error("Failed to get version of %s %s: Received error code: %d: %s", self.fwtype,types[service][0], code,
                                      response['output'])
                else:
                    versionstruct[types[service][0]] = response['value']
                    if not versionstruct[types[service][0]].has_key('url'):
                        versionstruct[types[service][0]]["url"] = types[service][1]
            else:
                versionstruct[types[service][0]] = response
                if not versionstruct[types[service][0]].has_key('url'):
                    versionstruct[types[service][0]]["url"] = types[service][1]
        return versionstruct, message


    def _get_member_email(self, urn):
        if urn is None or urn.strip() == "" or not is_valid_urn_bytype(urn, 'user', None):
            return None
        creds = []
        options = {'match': {'MEMBER_URN': urn}, 'filter': ['MEMBER_EMAIL']}
        res, mess = _do_ssl(self, None, "Looking up member email",
                            self.ma.lookup_identifying_member_info, creds, options)

        logr = self._log_results((res, mess), 'Lookup member email')
        if logr == True:
            if not res['value']:
                return None
            else:
                return res['value'].values()[0]['MEMBER_EMAIL']
        else:
            return None

    def _get_member_keys(self, urn):
        if urn is None or urn.strip() == "" or not is_valid_urn_bytype(urn, 'user', None):
            return None
        # FIXME: Duplicates logic in list_ssh_keys, which has more
        # error checking
        creds = []
        options = {'match': {'KEY_MEMBER': urn}, 'filter': ['KEY_PUBLIC']}

        creds, options = self._add_credentials_and_speaksfor(creds, options)

        res, mess = _do_ssl(self, None, "Looking up member %s SSH keys" % urn,
                            self.ma.lookup_keys, creds, options)

        logr = self._log_results((res, mess), 'Lookup member %s SSH keys' % urn)
        if logr == True:
            if not res['value']:
                return None
            else:
                # FIXME: Check we got answer for requested user
                # FIXME: Handle a user has no public key
                return [val['KEY_PUBLIC'] for val in res['value'].values()[0]]
        else:
            return None

    # get the members (urn, email) and their ssh keys
    def get_members_of_slice(self, urn):
        # FIXME: This seems to list members even of an expired slice,
        # if that is the most recent slice by this name
        # Shouldn't the SA check this?

        creds = []
        slice_urn = self.slice_name_to_urn(urn)

        slice_expiration = self.get_slice_expiration(slice_urn)

        expired = False
        expmess = ""
        if slice_expiration is not None:
            exp = naiveUTC(slice_expiration)
            if exp < naiveUTC(datetime.datetime.utcnow()):
                expired = True
                expmess = " (EXPIRED at %s)" % slice_expiration

        options = {'match': 
                   {'SLICE_URN': slice_urn,
                    'SLICE_EXPIRED': 'f',  # FIXME: This gets ignored
                    }}

        creds, options = self._add_credentials_and_speaksfor(creds, options)
        res, mess = _do_ssl(self, None, "Looking up %s slice %s members" % (self.fwtype, slice_urn),
                            self.sa.lookup_slice_members, slice_urn, 
                            creds, options)
        members = []
        logr = self._log_results((res, mess), 'Get members for %s slice %s%s' % (self.fwtype, slice_urn, expmess))
        if logr == True:
            if res['value']:
                for member_vals in res['value']:
                    member_urn = member_vals['SLICE_MEMBER']
                    # FIXME: Return this too?
#                    member_role = member_vals['SLICE_ROLE']
                    member = {'URN': member_urn}
                    member['EMAIL'] = self._get_member_email(member_urn)
                    member['KEYS'] = self._get_member_keys(member_urn)
                    members.append(member)
        else:
            mess = logr
        if (not mess or mess.strip() == "") and expmess != "":
            mess = expmess
        return members, mess

    # add a new member to a slice
    def add_member_to_slice(self, slice_urn, member_name, role = 'MEMBER'):
        creds = []
        role2 = str(role).upper()
        if role2 == 'LEAD':
            raise Exception("Cannot add a lead to a slice. Try role 'ADMIN'")
        if role2 not in ['LEAD','ADMIN', 'MEMBER', 'AUDITOR']:
            raise Exception("Unknown role '%s'. Use ADMIN, MEMBER, or AUDITOR" % role)
        slice_urn = self.slice_name_to_urn(slice_urn)
        member_urn = self.member_name_to_urn(member_name)
        options = {'members_to_add': [{'SLICE_MEMBER': member_urn,
                                       'SLICE_ROLE': role}]}
#        options['match'] = {'SLICE_URN': slice_urn,
#                            'SLICE_EXPIRED': 'f',
#                            }
        creds, options = self._add_credentials_and_speaksfor(creds, options)
        res, mess = _do_ssl(self, None, "Adding member %s to %s slice %s" %  (member_urn, self.fwtype, slice_urn),
                            self.sa.modify_slice_membership,
                            slice_urn, creds, options)

        # FIXME: do own result checking to detect DUPLICATE

        logr = self._log_results((res, mess), 'Add member %s to %s slice %s' % (member_urn, self.fwtype, slice_urn))
        if logr == True:
            success = logr
        else:
            success = False
            mess = logr
        return (success, mess)

    # handle logging or results for db functions
    def _log_results(self, results, action):
        (res, message) = results
        if res is not None:
            if res.has_key('code') and res.has_key('value') and res['code'] == 0:
                self.logger.debug('Successfully completed ' + action)
                return True
            else:
                msg = action + ' failed'
                if message and message.strip() != "":
                    msg += ". " + message
                if res.has_key('output') and res['output'].strip() !=  "":
                    msg += ". Server said: " + res['output']
                # In APIv3 if you renew while allocated then the slice
                # has not yet been recorded and will be unknown
                if self.opts.api_version > 2 and "ARGUMENT_ERROR (Unknown slice urns: [[None]])" in msg and ("Update sliver" in msg or "Record sliver" in msg):
                    msg = msg + " ... renewing or deleting a slice only allocated causes this. Expected & harmless."
                    self.logger.debug(msg)
                else:
                    self.logger.warn(msg)
                return msg
        else:
            msg = action + ' failed'
            if message and message.strip() != "":
                msg += ". Server said: " + message
            else:
                msg += " for unknown reason"
            self.logger.warn(msg)
            return msg
        return False

<<<<<<< HEAD
    # write new sliver_info to the database using chapi
    def db_create_sliver_info(self, sliver_urn, slice_urn, creator_urn,
                              aggregate_urn, expiration):
        import pdb; pdb.set_trace()
=======
    # Helper for actually recording a new sliver with the given expiration
    def _record_one_new_sliver(self, sliver_urn, slice_urn, agg_urn,
                               creator_urn, expiration):
>>>>>>> ba520e37
        creds = []
        if sliver_urn is None or sliver_urn.strip() == "":
            self.logger.warn("Empty sliver_urn to record")
            return ""
        if not is_valid_urn_bytype(sliver_urn, 'sliver', self.logger):
            self.logger.warn("Invalid sliver urn %s", sliver_urn)
#                   return ""
        idx1 = sliver_urn.find('sliver+')
        auth = sliver_urn[0 : idx1]
        if not agg_urn:
            agg_urn = auth + 'authority+cm'
            if not is_valid_urn(agg_urn):
                self.logger.warn("Invalid aggregate URN %s for recording new sliver from sliver urn %s", agg_urn, sliver_urn)
                return ""
        else:
            # The authority of the agg_urn should be the start of the authority of the sliver auth
            # this allows a sliver at exogeni.net:bbn to be recorded under the AM exogeni.net
            agg_auth = agg_urn[0 : agg_urn.find('authority+')]
            if not auth.startswith(agg_auth):
                self.logger.debug("Skipping sliver %s that doesn't appear to come from the specified AM %s", sliver_urn,
                                  agg_urn)
                return ""
        fields = {"SLIVER_INFO_URN": sliver_urn,
                  "SLIVER_INFO_SLICE_URN": slice_urn,
                  "SLIVER_INFO_AGGREGATE_URN": agg_urn,
                  "SLIVER_INFO_CREATOR_URN": creator_urn}
        options = {'fields' : fields}
        if (expiration):
            # Note that if no TZ specified, UTC is assumed
            fields["SLIVER_INFO_EXPIRATION"] = str(expiration)
        self.logger.debug("Recording new slivers with options %s", options)
        creds, options = self._add_credentials_and_speaksfor(creds, options)
        res = _do_ssl(self, None, "Recording sliver %s creation at %s" % (sliver_urn, self.fwtype),
                      self.sa.create_sliver_info, creds, options)
        return self._log_results(res, "Record sliver %s creation at %s" % (sliver_urn, self.fwtype))

    # write new sliver_info to the database using chapi
    # Manifest is the XML when using APIv1&2 and none otherwise
    # expiration is the slice expiration
    # slivers is the return struct from APIv3+ or None
    # If am_urn is not provided, infer it from the url
    # If both are not provided, infer the AM from the sliver URNs
    def db_create_sliver_info(self, manifest, slice_urn,
                              aggregate_url, expiration, slivers, am_urn):
        if is_valid_urn(am_urn):
            self.logger.debug("Using AM URN %s", am_urn)
            agg_urn = am_urn
        elif aggregate_url is None or aggregate_url.strip() == "":
            self.logger.warn("Empty aggregate for recording new slivers")
            # Just get the URN from the manifest or slivers
            agg_urn = None
        else:
            turn = _lookupAggURNFromURLInNicknames(self.logger, self.config, aggregate_url)
            if is_valid_urn(turn):
                agg_urn = turn
            else:
                agg_urn = self.db_agg_url_to_urn(aggregate_url)
#            if not is_valid_urn(agg_urn):
#                self.logger.warn("Invalid aggregate URN %s for recording new sliver from url %s", agg_urn, aggregate_url)
#                return
        creator_urn = self.user_urn
        slice_urn = self.slice_name_to_urn(slice_urn)
        if not is_valid_urn(slice_urn):
            self.logger.warn("Invalid slice URN %s for recording new slivers", slice_urn)
            return
        creds = []
        msg = ""

        if manifest and manifest.strip() != "" and (slivers is None or len(slivers) == 0):
            # APIv1/2: find slivers in manifest
            self.logger.debug("Finding new slivers to record in manfiest")
            # Loop through manifest finding all slivers to record
            while True:
                idx1 = manifest.find('sliver_id=') # Start of 'sliver_id='
                if idx1 < 0: break # No more slivers
                idx2 = manifest.find('"', idx1) + 1 # Start of URN
                if idx2 == 0:
                    # didn't find start of sliver id?
                    self.logger.warn("Malformed sliver_id in rspec? %s", manifest[:30])
                    manifest = manifest[9:]
                    continue
                idx3 = manifest.find('"', idx2) # End of URN
                if idx3 == 0:
                    # didn't find end of sliver id?
                    self.logger.warn("Malformed sliver_id in rspec? %s", manifest[idx2-15:idx2+80])
                    manifest = manifest[idx2:]
                    continue
                sliver_urn = manifest[idx2 : idx3]
                manifest = manifest[idx3+1:]
                msg = msg + str(self._record_one_new_sliver(sliver_urn,
                                                        slice_urn, agg_urn, creator_urn, expiration))
            # End of while loop over slivers in manifest
        elif slivers and len(slivers) > 0:
            # APIv3 style sliver to record
            self.logger.debug("Recording new slivers in struct")
            for sliver in slivers:
                if not (isinstance(sliver, dict) and \
                            sliver.has_key('geni_sliver_urn')):
                    continue
                sliver_urn = sliver['geni_sliver_urn']
                exp = None
                if sliver.has_key('geni_expires'):
                    exp = sliver['geni_expires']
                msg = msg + str(self._record_one_new_sliver(sliver_urn,
                                                        slice_urn, agg_urn, creator_urn, exp))
            # End of loop over slivers
        else:
            self.logger.debug("Got no manifest AND no slivers to record")
        # End of if/else block for API Version
        return msg

    # use the database to convert an aggregate url to the corresponding urn
    # FIXME: other CHs do similar things - implement this elsewhere
    def db_agg_url_to_urn(self, agg_url):
        if agg_url is None or agg_url.strip() == "":
            self.logger.warn("Empty Aggregate URL to look up")
            return None

        options = {'filter': ['SERVICE_URN'],
                   'match': {'SERVICE_URL': agg_url}}
        res, mess = _do_ssl(self, None, "Lookup aggregate urn at %s" % (self.fwtype),
                            self.ch.lookup_aggregates, options)
        logr = self._log_results((res, mess), 'Convert aggregate url to urn using %s DB' % (self.fwtype))
        if logr == True:
            if len(res['value']) == 0:
                return None
            else:
                return res['value'][0]['SERVICE_URN']
        else:
            return None

    # given the slice urn and aggregate urn, find the sliver urns from the db
    # Return an empty list if none found
    def db_find_sliver_urns(self, slice_urn, aggregate_urn):
        creds = []
        slice_urn = self.slice_name_to_urn(slice_urn)
        if not is_valid_urn(slice_urn):
            self.logger.warn("No slice to lookup slivers")
            return []
        if not is_valid_urn(aggregate_urn):
            self.logger.warn("Invalid aggregate URN %s for querying slivers", aggregate_urn)
            return []

        slice_expiration = self.get_slice_expiration(slice_urn)

        expired = False
        expmess = ""
        if slice_expiration is not None:
            exp = naiveUTC(slice_expiration)
            if exp < naiveUTC(datetime.datetime.utcnow()):
                expired = True
                expmess = " (EXPIRED at %s)" % slice_expiration

        options = {'filter': [],
                   'match': {'SLIVER_INFO_SLICE_URN': slice_urn,
                             "SLIVER_INFO_AGGREGATE_URN": aggregate_urn}}
        # FIXME: Limit to SLICE_EXPIRED: 'f'?
        creds, options = self._add_credentials_and_speaksfor(creds, options)
        res, mess = _do_ssl(self, None, "Lookup slivers in %s%s at %s" % (slice_urn, expmess,aggregate_urn),
                            self.sa.lookup_sliver_info, creds, options)
        logr = self._log_results((res, mess), 'Lookup slivers in %s%s at %s' % (slice_urn, expmess,aggregate_urn))
        if logr == True:
            self.logger.debug("Slice %s AM %s found slivers %s", slice_urn, aggregate_urn, res['value'])
            return res['value'].keys()
        else:
            return []

    # update the expiration time on a sliver
    def db_update_sliver_info(self, sliver_urn, expiration):
        creds = []
        if expiration is None:
            self.logger.warn("Empty new expiration to record for sliver %s", sliver_urn)
            return None
        if sliver_urn is None or sliver_urn.strip() == "":
            self.logger.warn("Empty sliver_urn to update expiration")
            return
        if not is_valid_urn_bytype(sliver_urn, 'sliver'):
            self.logger.warn("Invalid sliver urn %s", sliver_urn)
            return
        # Note that if no TZ is specified, UTC is assumed
        fields = {'SLIVER_INFO_EXPIRATION': str(expiration)}
        options = {'fields' : fields}
        creds, options = self._add_credentials_and_speaksfor(creds, options)
        self.logger.debug("Passing options %s", options)
        res = _do_ssl(self, None, "Recording sliver %s updated expiration" % sliver_urn, \
                self.sa.update_sliver_info, sliver_urn, creds, options)
        return self._log_results(res, "Update sliver %s expiration" % sliver_urn)

# Note: Valid 'match' fields for lookup_sliver_info are the same as is
# passed in create_sliver_info. However, you can only look up by
# sliver/slice if you are a member of the relevant slice, and only by
# creator for yourself. Not by the times. These are also the columns returned
# SLIVER_INFO_URN
# SLIVER_INFO_SLICE_URN
# SLIVER_INFO_AGGREGATE_URN
# SLIVER_INFO_CREATOR_URN
# SLIVER_INFO_EXPIRATION
# SLIVER_INFO_CREATION

    # delete the sliver from the chapi database
    def db_delete_sliver_info(self, sliver_urn):
        creds = []
        options = {}
        if sliver_urn is None or sliver_urn.strip() == "":
            self.logger.warn("Empty sliver_urn to record deletion")
# Delete it anyway
#            return
        if not is_valid_urn_bytype(sliver_urn, 'sliver'):
            self.logger.warn("Invalid sliver urn %s", sliver_urn)
# Delete it anyway
#            return
        creds, options = self._add_credentials_and_speaksfor(creds, options)
        res = _do_ssl(self, None, "Recording sliver %s deleted" % sliver_urn,
                      self.sa.delete_sliver_info, sliver_urn, creds, options)
        return self._log_results(res, "Record sliver %s deleted" % sliver_urn)

    def db_find_slivers_for_slice(self, slice_urn):
        slivers_by_agg = {}
        creds = []
        slice_urn = self.slice_name_to_urn(slice_urn)

        slice_expiration = self.get_slice_expiration(slice_urn)

        expired = False
        expmess = ""
        if slice_expiration is not None:
            exp = naiveUTC(slice_expiration)
            if exp < naiveUTC(datetime.datetime.utcnow()):
                expired = True
                expmess = " (EXPIRED at %s)" % slice_expiration

        options = {"match" : {"SLIVER_INFO_SLICE_URN" : slice_urn}}

        # FIXME: Limit to SLICE_EXPIRED: 'f'?
        creds, options = self._add_credentials_and_speaksfor(creds, options)
        res, mess = _do_ssl(self, None, "Find slivers for slice %s%s" % (slice_urn,expmess), \
                          self.sa.lookup_sliver_info, creds, options)

        logr = self._log_results((res, mess), "Find slivers for slice %s%s" % (slice_urn,expmess))
 
        if logr == True:
            for sliver_urn, sliver_info in res['value'].items():
                self.logger.debug("Slice %s found sliver %s: %s", slice_urn, sliver_urn, sliver_info)
                agg_urn = sliver_info['SLIVER_INFO_AGGREGATE_URN']
                if agg_urn not in slivers_by_agg:
                    slivers_by_agg[agg_urn] = []
                slivers_by_agg[agg_urn].append(sliver_urn)

        return slivers_by_agg<|MERGE_RESOLUTION|>--- conflicted
+++ resolved
@@ -999,16 +999,9 @@
             return msg
         return False
 
-<<<<<<< HEAD
-    # write new sliver_info to the database using chapi
-    def db_create_sliver_info(self, sliver_urn, slice_urn, creator_urn,
-                              aggregate_urn, expiration):
-        import pdb; pdb.set_trace()
-=======
     # Helper for actually recording a new sliver with the given expiration
     def _record_one_new_sliver(self, sliver_urn, slice_urn, agg_urn,
                                creator_urn, expiration):
->>>>>>> ba520e37
         creds = []
         if sliver_urn is None or sliver_urn.strip() == "":
             self.logger.warn("Empty sliver_urn to record")

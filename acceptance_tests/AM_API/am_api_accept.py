#!/usr/bin/python

#----------------------------------------------------------------------
# Copyright (c) 2011-2 Raytheon BBN Technologies
#
# Permission is hereby granted, free of charge, to any person obtaining
# a copy of this software and/or hardware specification (the "Work") to
# deal in the Work without restriction, including without limitation the
# rights to use, copy, modify, merge, publish, distribute, sublicense,
# and/or sell copies of the Work, and to permit persons to whom the Work
# is furnished to do so, subject to the following conditions:
#
# The above copyright notice and this permission notice shall be
# included in all copies or substantial portions of the Work.
#
# THE WORK IS PROVIDED "AS IS", WITHOUT WARRANTY OF ANY KIND, EXPRESS
# OR IMPLIED, IsNCLUDING BUT NOT LIMITED TO THE WARRANTIES OF
# MERCHANTABILITY, FITNESS FOR A PARTICULAR PURPOSE AND
# NONINFRINGEMENT. IN NO EVENT SHALL THE AUTHORS OR COPYRIGHT
# HOLDERS BE LIABLE FOR ANY CLAIM, DAMAGES OR OTHER LIABILITY,
# WHETHER IN AN ACTION OF CONTRACT, TORT OR OTHERWISE, ARISING FROM,
# OUT OF OR IN CONNECTION WITH THE WORK OR THE USE OR OTHER DEALINGS
# IN THE WORK.
#----------------------------------------------------------------------
""" Acceptance tests for AM API v1, v2, and v3."""

import datetime
import dateutil.parser
import os
import pprint
import re
import sys
import time
import tempfile
import unittest
import xml.etree.ElementTree as etree 

from geni.util import rspec_util 
from geni.util.rspec_schema import *
from geni.util import urn_util

import omni
import omni_unittest as ut
from omni_unittest import NotSuccessError, NotDictAssertionError, NotNoneAssertionError
from omni_unittest import NotXMLAssertionError, NoResourcesAssertionError
from omnilib.util import OmniError, NoSliceCredError, RefusedError, AMAPIError

# Works at PLC
PGV2_RSPEC_NAME = "ProtoGENI"
PGV2_RSPEC_NUM = '2'
RSPEC_NAME = "GENI"
RSPEC_NUM = '3'

TMP_DIR="."
REQ_RSPEC_FILE="request.xml"
REQ_RSPEC_FILE_1="request1.xml"
REQ_RSPEC_FILE_2="request2.xml"
REQ_RSPEC_FILE_3="request3.xml"
BAD_RSPEC_FILE="bad.xml"
SLEEP_TIME=20 # Pause between AM API calls in seconds

SUCCESS = 0
################################################################################
#
# Test AM API calls for accurate and complete functionality.
#
# This script relies on the unittest module.
#
# To run all tests:
# ./am_api_accept.py -a <AM to test>
#
# To run a single test:
# ./am_api_accept.py -a <AM to test> Test.test_GetVersion
#
# To add a new test:
# Create a new method with a name starting with 'test_".  It will
# automatically be run when am_api_accept.py is called.
#
################################################################################

class Test(ut.OmniUnittest):
    """Acceptance tests for GENI AM API."""

    def setUp( self ):
        ut.OmniUnittest.setUp(self)
        # Set up RSpec type/version
        if self.options_copy.protogeniv2:
            self.options_copy.rspectype = (PGV2_RSPEC_NAME, PGV2_RSPEC_NUM)  
            self.manifest_namespace = PG_2_NAMESPACE
            self.manifest_schema = PG_2_MAN_SCHEMA
            self.request_namespace = PG_2_NAMESPACE
            self.request_schema = PG_2_REQ_SCHEMA
            self.ad_namespace = PG_2_NAMESPACE
            self.ad_schema = PG_2_AD_SCHEMA
        else:
            self.options_copy.rspectype = (RSPEC_NAME, RSPEC_NUM)
            self.manifest_namespace = GENI_3_NAMESPACE
            self.manifest_schema = GENI_3_MAN_SCHEMA
            self.request_namespace = GENI_3_NAMESPACE
            self.request_schema = GENI_3_REQ_SCHEMA
            self.ad_namespace = GENI_3_NAMESPACE
            self.ad_schema = GENI_3_AD_SCHEMA
        self.success = False

    def tearDown( self ):
        ut.OmniUnittest.tearDown(self)
        if self.options_copy.monitoring:
            # MONITORING test_TestName 1
            print "\nMONITORING %s %d" % (self.id().split('.',2)[-1],int(not self.success))

    def checkAdRSpecVersion(self):
        return self.checkRSpecVersion(type='ad')
    def checkRequestRSpecVersion(self):
        return self.checkRSpecVersion(type='request')

    def checkRSpecVersion(self, type='ad'):
        """type is either 'ad' or 'request' """
        if type not in ('ad', 'request'):
            print "type must be either 'ad' or 'request', received '%s' instead" % type
            return False

        rspec_type = type+"_rspec_versions"
        rtype = self.options_copy.rspectype[0]
        rver = self.options_copy.rspectype[1]

        # call GetVersion
        omniargs = ['getversion']
        (text, version) = self.call(omniargs, self.options_copy)

        mymessage = ""

        for agg, thisVersion in version.items():

            self.assertTrue( thisVersion, 
                             "AM %s didn't respond to GetVersion" % (agg) )

            if self.options_copy.api_version >= 2: 
                value = thisVersion['value']
                rspec_version = self.assertReturnKeyValueType( 
                    'GetVersion', agg, value, 
                    'geni_'+rspec_type, 
                    list )
            else:
                value = thisVersion
                rspec_version = self.assertReturnPairKeyValue( 
                    'GetVersion', agg, value, 
                    rspec_type, 
                    'geni_'+rspec_type, 
                    list )

            # foreach item in the list that is the val
            match = False
            for availversion in rspec_version:
                if not(str(availversion['type']).lower().strip() == rtype.lower().strip()):
                    continue
                if not(str(availversion['version']).lower().strip() == str(rver).lower().strip()):
                    continue

                match = True
                rtype=availversion['type']
                rver=availversion['version']
                break
            self.assertTrue(match, 
                        "Agg doesn't support requested version: %s %s" % (rtype, rver))
            return match

    def test_GetVersion(self):
        """test_GetVersion: Passes if a 'GetVersion' returns an XMLRPC struct containing 'geni_api' and other parameters defined in Change Set A or APIv2 or APIv3, as appropriate.
        """
        # Do AM API call
        omniargs = ["getversion"]
        (text, ret_dict) = self.call(omniargs, self.options_copy)

        pprinter = pprint.PrettyPrinter(indent=4)
        # If this isn't a dictionary, something has gone wrong in Omni.  
        self.assertDict(ret_dict,
                        "Return from 'GetVersion' " \
                        "expected to contain dictionary" \
                        "but instead returned:\n %s"
                        % (pprinter.pformat(ret_dict)))
        # An empty dict indicates a misconfiguration!
        self.assertTrue(ret_dict,
                        "Return from 'GetVersion' " \
                        "expected to contain dictionary keyed by aggregates " \
                       "but instead returned empty dictionary. " \
                        "This indicates there were no aggregates checked. " \
                        "Look for misconfiguration.")

        # Checks each aggregate
        for (agg, ver_dict) in ret_dict.items():
            value = self.assertReturnKeyValueType( 'GetVersion', agg, ver_dict, 
                                                   'geni_api', int )
            self.assertEqual(value, self.options_copy.api_version,
                          "Return from 'GetVersion' at aggregate '%s' " \
                          "expected to have 'geni_api=%d' " \
                          "but instead 'geni_api=%d.'"  
                           % (agg, self.options_copy.api_version, value))

            # If we only want to test Pure AM API v1 stop here
            if self.options_copy.api_version == 1 and self.options_copy.pure_v1:
                self.success = True
                return

            if self.options_copy.api_version >= 2:
                err_code, msg = self.assertCodeValueOutput( 'GetVersion', 
                                                            agg, ver_dict )    
                self.assertSuccess( err_code )
                value = ver_dict['value']
                api_vers = self.assertReturnKeyValueType( 
                    'GetVersion', agg, value, 
                    'geni_api_versions', 
                    dict )
                
                self.assertKeyValueType( 'GetVersion', agg, api_vers, 
                                         str(self.options_copy.api_version), 
                                         str )

            if self.options_copy.api_version >= 2:
                request_rspec_versions = self.assertReturnKeyValueType( 
                    'GetVersion', agg, value, 
                    'geni_request_rspec_versions', 
                    list )
            else:
                request_rspec_versions = self.assertReturnPairKeyValue( 
                    'GetVersion', agg, ver_dict, 
                    'request_rspec_versions', 
                    'geni_request_rspec_versions', 
                    list )
            if self.options_copy.protogeniv2:
                exp_type = PGV2_RSPEC_NAME
                exp_num = PGV2_RSPEC_NUM
            else:
                exp_type = RSPEC_NAME
                exp_num = RSPEC_NUM
            request = False
            for vers in request_rspec_versions:
                self.assertKeyValueType( 'GetVersion', agg, vers, 'type', str)
                self.assertKeyValueType( 'GetVersion', agg, vers, 'version', str, )
                # V3 changed these to be required but possibly empty
                if self.options_copy.api_version >= 3:
                    self.assertKeyValueType( 'GetVersion', agg, vers, 'schema', str )
                    self.assertKeyValueType( 'GetVersion', agg, vers, 'namespace', str )
                    self.assertKeyValueType( 'GetVersion', agg, vers, 'extensions', list )

                try:
                    self.assertKeyValueLower( 'GetVersion', agg, vers, 
                                         'type', exp_type )
                    self.assertKeyValueLower( 'GetVersion', agg, vers, 
                                         'version', exp_num )
                    request = True
                except:
                    pass

                self.assertKeyValueType( 'GetVersion', agg, vers, 'extensions', type([]) )
            # End loop over advertised request rspec versions

            self.assertTrue( request,
                        "Return from 'GetVersion' at %s " \
                        "expected to have entry " \
                        "'geni_request_rspec_versions' of " \
                        "type='%s' and value='%s' " \
                        "but did not." 
                        % (agg, exp_type, exp_num) )


            if self.options_copy.api_version >= 2:
                ad_rspec_versions = self.assertReturnKeyValueType( 
                    'GetVersion', agg, value, 
                    'geni_ad_rspec_versions', 
                    list )
            else:
                ad_rspec_versions = self.assertReturnPairKeyValue( 
                    'GetVersion', agg, ver_dict, 
                    'ad_rspec_versions',
                    'geni_ad_rspec_versions', 
                    list )
            ad = False
            for vers in ad_rspec_versions:
                self.assertKeyValueType( 'GetVersion', agg, vers, 'type', str)
                self.assertKeyValueType( 'GetVersion', agg, vers, 'version', str, )
                # V3 changed these to be required but possibly empty
                if self.options_copy.api_version >= 3:
                    self.assertKeyValueType( 'GetVersion', agg, vers, 
                                             'schema', str )
                    self.assertKeyValueType( 'GetVersion', agg, vers, 
                                             'namespace', str )
                    self.assertKeyValueType( 'GetVersion', agg, vers, 
                                             'extensions', list )

                try:
                    self.assertKeyValueLower( 'GetVersion', agg, vers, 
                                         'type', exp_type )
                    self.assertKeyValueLower( 'GetVersion', agg, vers, 
                                         'version', exp_num )
                    ad = True
                except:
                    pass
                self.assertKeyValueType( 'GetVersion', agg, vers, 
                                         'extensions', list )
            # End of loop over advertised ad rspec versions

            self.assertTrue( ad,
                        "Return from 'GetVersion' at %s " \
                        "expected to have entry " \
                        "'geni_ad_rspec_versions' of " \
                        "'type'=%s and 'value'=%s" \
                        "but did not." 
                        % (agg, exp_type, exp_num) )

            # Check v3+ AM advertises geni_sfa credential support
            if self.options_copy.api_version >= 3:
                cred_types = self.assertReturnKeyValueType( 
                    'GetVersion', agg, value, 
                    'geni_credential_types', 
                    list )
                hasSfa = False
                for creds in cred_types:
                    geni_type = self.assertReturnKeyValueType( 
                        'GetVersion', agg, creds, 
                        'geni_type', str)
                    geni_version = self.assertReturnKeyValueType( 
                        'GetVersion', agg, creds, 
                        'geni_version', str )
                    if geni_type == 'geni_sfa' and (geni_version == '2' or geni_version == '3'):
                        hasSfa = True
                        continue
                self.assertTrue( hasSfa,
                        "Return from 'GetVersion' at %s " \
                        "expected to have at least one entry " \
                        "'geni_credential_types' of " \
                        "'geni_type'='sfa' and 'geni_version'= 3 (or 2) " \
                        "but did not." 
                        % (agg) )

        self.success = True

    def test_ListResources(self):
        """test_ListResources: Passes if 'ListResources' returns an advertisement RSpec.
        """
        if self.options_copy.api_version > 1:
            self.options_copy.arbitrary_option = True
        # omni sets 'geni_compress' = True
        self.subtest_ListResources()
        self.success = True

    def test_ListResources_geni_compressed(self):
        """test_ListResources_geni_compressed: Passes if 'ListResources' returns an advertisement RSpec.
        """
        # omni sets 'geni_compressed' = True, override
        self.options_copy.geni_compressed = False
        self.subtest_ListResources()
        self.success = True
    def test_ListResources_geni_available(self):
        """test_ListResources_geni_available: Passes if 'ListResources' returns an advertisement RSpec.
        """
        # omni sets 'geni_available' = False, override
        self.options_copy.geni_available = True
        self.subtest_ListResources()
        self.success = True

    def subtest_Describe_geni_compressed(self, slicename):
        """test_Describe_geni_compressed: Passes if 'Describe' returns an advertisement RSpec.
        """
        # omni sets 'geni_compressed' = True, override
        self.options_copy.geni_compressed = False
        self.subtest_Describe( slicename=slicename )
        self.success = True
    def subtest_Describe_geni_available(self, slicename):
        """test_Describe_geni_available: Passes if 'Describe' returns an advertisement RSpec.
        """
        # omni sets 'geni_available' = False, override
        self.options_copy.geni_available = True
        self.subtest_Describe( slicename=slicename )
        self.success = True


    def test_ListResources_badCredential_malformedXML(self):
        """test_ListResources_badCredential_malformedXML: Run ListResources with a User Credential that is missing it's first character (so that it is invalid XML). """
        self.subtest_ListResources_badCredential(self.removeFirstChar)
        self.success = True
    def test_ListResources_badCredential_alteredObject(self):
        """test_ListResources_badCredential_alteredObject: Run ListResources with a User Credential that has been altered (so the signature doesn't match). """
        self.subtest_ListResources_badCredential(self.alterSignedObject)
        self.success = True
    def removeFirstChar( self, usercred ):
        return usercred[1:]

    def alterSignedObject( self, usercred ):
        try:
            root = etree.fromstring(usercred)
        except:
            raise ValueError, "'usercred' is not an XML document."
        newElement = etree.Element("foo")
        root.insert(0, newElement)
        newcred = etree.tostring(root)
        return newcred

    def subtest_ListResources_badCredential(self, mundgeFcn):
        """test_ListResources_badCredential: Passes if 'ListResources' FAILS to return an advertisement RSpec when using a bad credential.
        """

        # (1) Get the usercredential
        omniargs = ["getusercred"]
        (text, usercredstruct) = self.call(omniargs, self.options_copy)

        if self.options_copy.api_version >= 3:
            geni_type, geni_version, usercred = self.assertUserCred(usercredstruct)
        else:
            usercred = usercredstruct
            self.assertStr( usercred,
                        "Return from 'getusercred' " \
                            "expected to be string " \
                            "but instead returned: %r" 
                        % (usercred))
            # Test if file is XML 
            self.assertTrue(rspec_util.is_wellformed_xml( usercred ),
                        "Return from 'getusercred' " \
                            "expected to be XML " \
                            "but instead returned: \n" \
                            "%s\n" \
                            "... edited for length ..." 
                        % (usercred[:100]))

        # (2) Create a broken usercred
        broken_usercred = mundgeFcn(usercred)

        # (3) Call listresources with this broken credential
        # We expect this to fail
        # self.subtest_ListResources(usercred=broken_usercred) 
        # with slicename left to the default
        self.options_copy.devmode = True           
        self.assertRaises((NotSuccessError, NotDictAssertionError), self.subtest_ListResources, usercred=broken_usercred)
        self.options_copy.devmode = False


    def subtest_ListResources_wrongSlice(self, slicelist):
        num_slices = len(slicelist)
        for i in xrange(num_slices):
            slice = slicelist[i]
            # (1) Get the slicecredential
            omniargs = ["getslicecred", slice]
            (text, slicecredstruct) = self.call(omniargs, self.options_copy)

            if self.options_copy.api_version >= 3:
                tmpRetVal = self.assertSliceCred(slicecredstruct)
                self.assertIsNotNone( tmpRetVal )
                geni_type, geni_version, slicecred = tmpRetVal
            else:
                slicecred = slicecredstruct
            self.assertStr( slicecred,
                            "Return from 'getslicered' " \
                            "expected to be string " \
                            "but instead returned: %r" 
                        % (slicecred))
            # Test if file is XML 
            self.assertTrue(rspec_util.is_wellformed_xml( slicecred ),
                        "Return from 'getslicecred' " \
                        "expected to be XML " \
                        "but instead returned: \n" \
                        "%s\n" \
                        "... edited for length ..." 
                        % (slicecred[:100]))

        # (2) Call listresources on the next slice
        # We expect this to fail
        # self.subtest_ListResources(slice) 
        self.options_copy.devmode = True   
        self.assertRaises((NotSuccessError, NotDictAssertionError), self.subtest_generic_ListResources, slicename=slicelist[(i+1)%num_slices], slicecred=slicecred)
        self.options_copy.devmode = False


    def file_to_string( self, filename ):
        with open(filename) as f:
            contents = f.readlines()
            output = "".join(contents)        
        return output

    def get_cred_schema_info( self, version ):
        if version.lower() in ("protogeni", "pg"):
            return (PG_CRED_NAMESPACE, 
                    PG_CRED_SCHEMA)

    def is_delegated_cred( cls, xml):
        try:
            root = etree.fromstring(xml)
        except:
            return False

#        ns, schema = cls.get_cred_schema_info( version=version )
#        prefix = "{%s}"%ns
        parent = root.findall( 'credential/parent' )
        if len(parent) > 0:
            return True
        else:
            return False

    def get_slice_name_from_cred( cls, xml):
        """Get the slice_name from the credential (retrieve the first if there is more than one)"""
        try:
            root = etree.fromstring(xml)
        except:
            return False

#        ns, schema = cls.get_cred_schema_info( version=version )
#        prefix = "{%s}"%ns
        target = root.findall( 'credential/parent/credential/target_urn' )
        urn = target[0].text

        # urn is of form: ...+slice+name
        # (1) check that second to last part of URN is 'slice'
        # (1) return the last part of the URN
        urn_type = urn.rsplit("+")[-2]
        if urn_type == 'slice':
            slice_name = urn.rsplit("+")[-1]
            return slice_name
        else:
            return None

    def test_ListResources_untrustedCredential(self):
        """test_ListResources_untrustedCredential: Passes if 'ListResources' FAILS to return an advertisement RSpec when using a credential from an untrusted Clearinghouse.
        """
        # Call listresources with this credential
        # We expect this to fail
        # with slicename left to the default
        self.assertRaises((NotSuccessError, NotDictAssertionError), self.subtest_ListResources, usercredfile=self.options_copy.untrusted_usercredfile)
        self.success = True

    def subtest_Describe( self,  slicename=None, slicecred=None, usercred=None, usercredfile=None, slicecredfile=None, typeOnly=False, sliverurns=[]):
        return self.subtest_query_rspec( AMAPI_call="Describe", slicename=slicename, slicecred=slicecred, usercred=usercred, usercredfile=usercredfile, slicecredfile=slicecredfile, typeOnly=typeOnly, sliverurns=sliverurns )

    def subtest_ListResources( self,  slicename=None, slicecred=None, usercred=None, usercredfile=None, slicecredfile=None, typeOnly=False, ):
        return self.subtest_query_rspec( AMAPI_call="ListResources", slicename=slicename, slicecred=slicecred, usercred=usercred, usercredfile=usercredfile, slicecredfile=slicecredfile, typeOnly=typeOnly )

    def subtest_query_rspec(self, AMAPI_call="ListResources", slicename=None, slicecred=None, usercred=None, usercredfile=None, slicecredfile=None, typeOnly=False, sliverurns=[]):
        if not slicecred:
            self.assertTrue( self.checkAdRSpecVersion() )
        else:
            self.assertTrue(self.checkRequestRSpecVersion())

        # Check to see if 'rspeclint' can be found before doing the hard (and
        # slow) work of calling ListResources at the aggregate
        if self.options_copy.rspeclint:
            rspec_util.rspeclint_exists()

        if slicename:
            rspec_namespace = self.manifest_namespace
            rspec_schema = self.manifest_schema
        else:
            rspec_namespace = self.ad_namespace
            rspec_schema = self.ad_schema
        
        omniargs = [] 
        
        if slicename:
            omniargs = omniargs + [AMAPI_call, str(slicename)]
        else:
            omniargs = omniargs + [AMAPI_call]

        for urn in sliverurns:
            omniargs = omniargs + ['-u', urn]
        
        if usercred and slicecred:
            with tempfile.NamedTemporaryFile() as f:
                # make a temporary file containing the user credential
                f.write( usercred )
                f.seek(0)
                # Keeping f open...
                with tempfile.NamedTemporaryFile() as f2:
                    # make a temporary file containing the slice credential
                    f2.write( slicecred )
                    f2.seek(0)
                    # keeping both files open...
                    omniargs = omniargs + ["--usercredfile", f.name] + ["--slicecredfile", f2.name] 
                    # run command here while temporary file is open
                    (text, ret_dict) = self.call(omniargs, self.options_copy)
        elif slicecred and not(usercred):
            with tempfile.NamedTemporaryFile() as f2:
                # make a temporary file containing the slice credential
                f2.write( slicecred )
                f2.seek(0)
                # Keeping f2 open...
                omniargs = omniargs + ["--slicecredfile", f2.name] 
                (text, ret_dict) = self.call(omniargs, self.options_copy)
        elif usercred and not(slicecred):
            with tempfile.NamedTemporaryFile() as f:
                # make a temporary file containing the user credential
                f.write( usercred )
                f.seek(0)
                # Keeping f open...
                omniargs = omniargs + ["--usercredfile", f.name] 
                # run command here while temporary file is open
                (text, ret_dict) = self.call(omniargs, self.options_copy)
        elif usercredfile:
            omniargs = omniargs + ["--usercredfile", usercredfile] 
            (text, ret_dict) = self.call(omniargs, self.options_copy)
        elif slicecredfile:
            omniargs = omniargs + ["--slicecredfile", slicecredfile] 
            (text, ret_dict) = self.call(omniargs, self.options_copy)
        else:
            (text, ret_dict) = self.call(omniargs, self.options_copy)

        self.assertDict(ret_dict,
                       "Call to '%s' failed or not possible " \
                        "but expected to succeed. " \
                        "Error returned:\n %s"
                        % (AMAPI_call, text))

        # An empty dict indicates a misconfiguration!
        self.assertTrue(ret_dict,
                        "Return from '%s' " \
                        "expected to contain dictionary keyed by aggregates " \
                        "but instead returned empty dictionary. " \
                        "This indicates there were no aggregates checked. " \
                        "Look for misconfiguration." % (AMAPI_call) )

        if AMAPI_call == "Describe":            
            # AM API v3+ Describe( slicename )
            for agg, indAgg in ret_dict.items():
                err_code, msg = self.assertCodeValueOutput( AMAPI_call, agg, 
                                                            indAgg )    
                self.assertSuccess( err_code )
                # value only required if it is successful
                retVal = indAgg['value']
                slivers, rspec = self.assertDescribeReturn( agg, retVal )
                numslivers = len(slivers)
                self.assertRspec( AMAPI_call, rspec, 
                                  rspec_namespace, rspec_schema, 
                                  self.options_copy.rspeclint)
                self.assertRspecType( rspec, 'manifest', typeOnly=typeOnly)
                if sliverurns:
                    reported_urns = []
                    for sliver in slivers:
                        reported_urns.append( sliver['geni_sliver_urn'] )
                    self.assertTrue( set(reported_urns)==set(sliverurns),
                             "Return from '%s' at aggregate '%s' " \
                             "expected to only include requested sliver urns " \
                             "but did not. \nRequested slivers were: " \
                             "\n%s\n" \
                             "Returned slivers were: " \
                             "\n%s" 
                             % (AMAPI_call, agg, str(sliverurns), str(reported_urns)))
                # else it should be true that all slivers in the slice are reported

        else:
            # AM API v1-v3 ListResources() and 
            # AM API v1-v2 ListResources( slicename )
            # but not AM API v3 Describe() <-- which is covered above
            for (agg_url, rspec) in ret_dict.items():
                if self.options_copy.api_version >= 2:
                    err_code, msg = self.assertCodeValueOutput( AMAPI_call, 
                                                                agg_url, rspec )
                    self.assertSuccess( err_code )
                    rspec = rspec['value']
                self.assertRspec( AMAPI_call, rspec, 
                                  rspec_namespace, rspec_schema, 
                                  self.options_copy.rspeclint)

                if slicename:
                    self.assertRspecType( rspec, 'manifest', typeOnly=typeOnly)
                else:
                    self.assertRspecType( rspec, 'advertisement', typeOnly=typeOnly)

                if self.options_copy.geni_available:
                    self.assertTrue(rspec_util.rspec_available_only( rspec, 
                                                         namespace=rspec_namespace, 
                                                         schema=rspec_schema, 
                                                         version=self.RSpecVersion() ),
                                "Return from '%s' at aggregate '%s' " \
                                "expected to only include available nodes " \
                                "but did not. Return was: " \
                                "\n%s\n" \
                                "... edited for length ..."
                                % (AMAPI_call, agg_url, rspec[:100]))
        return rspec

    def test_CreateSliver(self):
        """test_CreateSliver: Passes if the sliver creation workflow succeeds.  Use --rspec-file to replace the default request RSpec."""
        self.subtest_CreateSliverWorkflow()
        self.success = True

    def subtest_CreateSliverWorkflow(self, slicename=None):
        # Check to see if 'rspeclint' can be found before doing the hard (and
        # slow) work of calling ListResources at the aggregate
        if self.options_copy.rspeclint:
            rspec_util.rspeclint_exists()
            rspec_namespace = self.manifest_namespace
            rspec_schema = self.manifest_schema
        else:
            rspec_namespace = None
            rspec_schema = None

        if slicename==None:
            slicename = self.create_slice_name()

        # if reusing a slice name, don't create (or delete) the slice
        if not self.options_copy.reuse_slice_name:
            self.subtest_createslice( slicename )
            time.sleep(self.options_copy.sleep_time)

        # cleanup up any previous failed runs
        try:
            self.subtest_generic_Delete( slicename )
            time.sleep(self.options_copy.sleep_time)
        except:
            pass

        numslivers, manifest, slivers = self.subtest_generic_CreateSliver( slicename )
        with open(self.options_copy.rspec_file) as f:
            req = f.readlines()
            request = "".join(req)

        try:
            self.assertRspec( "CreateSliver", manifest, 
                              rspec_namespace, rspec_schema,
                              self.options_copy.rspeclint )
            self.assertRspecType( request, 'request')
            self.assertRspecType( manifest, 'manifest')
            # Make sure the Manifest returned the nodes identified in
            # the Request
            self.assertManifestMatchesRequest( request, manifest, 
                                               self.RSpecVersion(),
                                               self.options_copy.bound )

            time.sleep(self.options_copy.sleep_time)
            self.subtest_generic_SliverStatus( slicename )        

            # in v1/v2 call ListResources(slicename)
            # in v3 call Describe(slicename)
            manifest2 = self.subtest_generic_ListResources( slicename=slicename )
            # in v3 ListResources(slicename) should FAIL
## Should this succeed by giving an advertisement? Or FAIL as shown?
            if self.options_copy.api_version >= 3:
                self.options_copy.devmode = True   
                # Seems like we should be checking for something more here?
                self.assertRaises(NotSuccessError, 
                                  self.subtest_ListResources,
                                  slicename=slicename )
                self.assertRaises(NotSuccessError, 
                                  self.subtest_Describe,
                                  slicename=None )
                self.options_copy.devmode = False   

                self.subtest_Describe_geni_compressed( slicename )
                self.subtest_Describe_geni_available( slicename )
                
                for sliver in slivers:
                    sliver_urn = sliver['geni_sliver_urn']
                    self.subtest_Describe(slicename=slicename, sliverurns=[sliver_urn] )

                self.options_copy.devmode = True   
                # Call Describe() on a urn of type 'node' not 'sliver'
                if len(slivers)>0:
                    sliver = slivers[0]
                    sliver_urn = sliver['geni_sliver_urn']
                    sliver_urn2 = re.sub('\+sliver\+', '+node+', sliver_urn)

                    self.assertRaises(NotSuccessError, 
                                      self.subtest_Describe,
                                      slicename=slicename, 
                                      sliverurns=[sliver_urn2] )


                # Call Describe() on a urn of type 'sliver' which isn't valid
                sliver_urn3 = re.sub('\+sliver\+.*', '+sliver+INVALID', sliver_urn)
                self.assertRaises(NotSuccessError, 
                                  self.subtest_Describe,
                                  slicename=slicename, 
                                  sliverurns=[sliver_urn3] )
                self.options_copy.devmode = False

            self.assertRspecType( manifest2, 'manifest')
            self.assertRspec( "ListResources", manifest2, 
                              rspec_namespace, rspec_schema,
                              self.options_copy.rspeclint )
            # Make sure the Manifest returned the nodes identified in
            # the Request
            self.assertManifestMatchesRequest( request, manifest2, 
                                               self.RSpecVersion(),
                                               self.options_copy.bound )

<<<<<<< HEAD
=======
            # Attempting to CreateSliver again should fail or return a
            # manifest
            if not self.options_copy.strict:
                # if --less-strict, then accept a returned error
                if self.options_copy.api_version >= 3:
                    self.assertRaises(NotSuccessError, 
                                      self.subtest_generic_CreateSliver, 
                                      slicename )
                elif self.options_copy.api_version == 2:
                    # Be more specific when we can
                    self.assertRaises(AMAPIError, 
                                      self.subtest_generic_CreateSliver, 
                                      slicename )
                else:
                    # This is a little generous, as this error is
                    # raised for many reasons
                    self.assertRaises(NotNoneAssertionError, 
                                      self.subtest_generic_CreateSliver, 
                                      slicename )
            else:
                # if --more-strict
                # CreateSliver should return an RSpec containing no
                # resources
                numslivers, manifest, slivers2 = self.subtest_generic_CreateSliver( 
                    slicename )
                self.assertTrue( rspec_util.is_wellformed_xml( manifest ),
                  "Manifest RSpec returned by 'CreateSliver' on slice '%s' " \
                  "expected to be wellformed XML file " \
                  "but was not. Return was: " \
                  "\n%s\n" \
                  "... edited for length ..."
                  % (slicename, manifest[:100]))                         
                self.assertTrue( rspec_util.has_child( manifest ),
                  "Manifest RSpec returned by 'CreateSliver' on slice '%s' " \
                  "expected to be non-empty " \
                  "but was empty. Return was: " \
                  "\n%s\n" \
                  "... edited for length ..."
                  % (slicename, manifest[:100]))
>>>>>>> 1d174b6e

            time.sleep(self.options_copy.sleep_time)
            # RenewSliver for 5 mins, 2 days, and 5 days
            self.subtest_generic_RenewSliver_many( slicename )
        except:
            raise
        finally:
            time.sleep(self.options_copy.sleep_time)
            self.subtest_generic_DeleteSliver( slicename )

        # Test SliverStatus, ListResources and DeleteSliver on a deleted sliver
        self.subtest_CreateSliverWorkflow_failure( slicename )

        if not self.options_copy.reuse_slice_name:
            self.subtest_deleteslice( slicename )

    def subtest_MinCreateSliverWorkflow(self, slicename=None):
        if slicename==None:
            slicename = self.create_slice_name()

        # if reusing a slice name, don't create (or delete) the slice
        if not self.options_copy.reuse_slice_name:
            self.subtest_createslice( slicename )
            time.sleep(self.options_copy.sleep_time)

        # cleanup up any previous failed runs
        try:
            self.subtest_generic_DeleteSliver( slicename )
        except:
            pass

        manifest = self.subtest_generic_CreateSliver( slicename )
        with open(self.options_copy.rspec_file) as f:
            req = f.readlines()
            request = "".join(req)             
        try:
            self.subtest_generic_DeleteSliver( slicename )
        except:
            pass

        if not self.options_copy.reuse_slice_name:
            self.subtest_deleteslice( slicename )


    def test_CreateSliverWorkflow_fail_notexist( self ):
        """test_CreateSliverWorkflow_fail_notexist:  Passes if the sliver creation workflow fails when the sliver has never existed."""
        slicename = self.create_slice_name_uniq(prefix='non')        

        # Create slice so that lack of existance of the slice doesn't
        # cause the AM test to fail
        self.subtest_createslice( slicename )
        # Test SliverStatus, ListResources and DeleteSliver on a
        # non-existant sliver
        self.subtest_CreateSliverWorkflow_failure( slicename )
        self.success = True

    def subtest_CreateSliverWorkflow_failure( self, slicename ):
        self.assertRaises((AMAPIError, NotSuccessError, NotDictAssertionError, NoSliceCredError), 
                          self.subtest_generic_SliverStatus, slicename )
        
        if not self.options_copy.strict:
            # if --less-strict, then accept a returned error
            self.assertRaises((AMAPIError, NotSuccessError, NotDictAssertionError), self.subtest_generic_ListResources, slicename )
        else:
            # if --more-strict
            # ListResources should return an RSpec containing no resources
            manifest = self.subtest_generic_ListResources( slicename )
            self.assertTrue( rspec_util.is_wellformed_xml( manifest ),
                  "Manifest RSpec returned by 'ListResources' on slice '%s' " \
                             "expected to be wellformed XML file " \
                             "but was not. Return was: " \
                             "\n%s\n" \
                             "... edited for length ..."
                         % (slicename, manifest[:1000]))                         
            self.assertFalse( rspec_util.has_child( manifest ),
                  "Manifest RSpec returned by 'ListResources' on slice '%s' " \
                              "expected to be empty " \
                              "but was not. Return was: " \
                              "\n%s\n" \
                              "... edited for length ..."
                          % (slicename, manifest[:1000]))
        
        # Also repeated calls to DeleteSliver should now fail
        try:
            self.assertRaises((AMAPIError, AssertionError, NoSliceCredError), 
                              self.subtest_generic_DeleteSliver, slicename )
        # Or succeed by returning True
        except AssertionError:
            self.subtest_generic_DeleteSliver( slicename )


    def test_CreateSliverWorkflow_multiSlice(self): 
        """test_CreateSliverWorkflow_multiSlice: Do CreateSliver workflow with multiple slices and ensure can not do ListResources on slices with the wrong credential."""

        if self.options_copy.rspeclint:
            rspec_util.rspeclint_exists()
            rspec_namespace = self.manifest_namespace
            rspec_schema = self.manifest_schema

        request = []
        numslivers = []
        manifest = []
        slivers = []
        manifest2 = []
        slicenames = []

        NUM_SLICES = 3

        if self.options_copy.reuse_slice_list:
            slicenames = self.options_copy.reuse_slice_list
            num_slices = len(slicenames)
        else:
            num_slices = NUM_SLICES
            for i in xrange(num_slices):
                slicenames.append("")
                slicenames[i] = self.create_slice_name()+str(i)

        # Handle if rspec_file_list and reuse_slice_list are different lengths
        num_slices = min( num_slices, self.options_copy.rspec_file_list )

        for i in xrange(num_slices):
            # if reusing a slice name, don't create (or delete) the slice
            if not self.options_copy.reuse_slice_list:
                self.subtest_createslice( slicenames[i] )

        if not self.options_copy.reuse_slice_list:
            time.sleep(self.options_copy.sleep_time)

        # in case some slivers were left laying around from last
        # time, try to delete them now
        for i in xrange(num_slices):
            try:
                self.subtest_generic_DeleteSliver( slicenames[i] )
                time.sleep(self.options_copy.sleep_time)
            except:
                pass

        try:
            for i in xrange(num_slices):
                # Check for the existance of the Request RSpec file
                self.assertTrue( os.path.exists(self.options_copy.rspec_file_list[i]), 
                "Request RSpec file, '%s' for 'CreateSliver' call " \
                                     "expected to exist " \
                                     "but does not." 
                                 % self.options_copy.rspec_file_list[i] )
                with open(self.options_copy.rspec_file_list[i]) as f:
                    request.append("")
                    request[i] = "".join(f.readlines())
                numslivers.append(-1)
                manifest.append("")
                slivers.append("")
                self.options_copy.rspec_file = self.options_copy.rspec_file_list[i]
                time.sleep(self.options_copy.sleep_time)
                createReturn= self.subtest_generic_CreateSliver( slicenames[i] )
                numslivers[i], tmpManifest, slivers[i] = createReturn
                manifest[i] = "".join(tmpManifest)

            for i in xrange(num_slices):
                self.assertRspecType( "".join(request[i]), 'request')
                self.assertRspecType( "".join(manifest[i]), 'manifest')

                # manifest should be valid XML 
                self.assertIsXML(  manifest[i],
                   "Manifest RSpec returned by 'CreateSliver' on slice '%s' " \
                             "expected to be wellformed XML file " \
                             "but was not. Return was: " \
                             "\n%s\n" \
                             "... edited for length ..."
                         % (slicenames[i], manifest[i][:100]))

                if self.options_copy.rspeclint:
                    self.assertTrue(rspec_util.validate_rspec( manifest[i], 
                                                    namespace=rspec_namespace, 
                                                    schema=rspec_schema ),
                            "Return from 'CreateSliver' " \
                            "expected to pass rspeclint " \
                            "but did not. Return was: " \
                            "\n%s\n" \
                            "... edited for length ..."
                            % (manifest[i][:100]))


                # Make sure the Manifest returned the nodes identified
                # in the Request
                if rspec_util.has_child_node( manifest[i], self.RSpecVersion()):
                    if self.options_copy.bound:
                        self.assertCompIDsEqual( "".join(request[i]), 
                                             "".join(manifest[i]), 
                                             self.RSpecVersion(), 
                                  "Request RSpec and Manifest RSpec " \
                                  "returned by 'ListResources' on slice '%s' " \
                                  "expected to have same component_ids " \
                                  "but did not." % slicenames[i])
                    self.assertClientIDsEqual( "".join(request[i]), 
                                             "".join(manifest[i]), 
                                             self.RSpecVersion(), 
                                  "Request RSpec and Manifest RSpec " \
                                  "returned by 'ListResources' on slice '%s' " \
                                  "expected to have same client_ids " \
                                  "but did not." % slicenames[i])
                                         
                else:
                    # the top level node should have a child
                    self.assertResourcesExist( "".join(manifest[i]),
                    "Manifest RSpec returned by 'CreateSliver' on slice '%s' " \
                    "expected to NOT be empty " \
                    "but was. Return was: " \
                    "\n%s\n" 
                    % (slicenames[i], "".join(manifest[i])))
            
            for i in xrange(num_slices):
                time.sleep(self.options_copy.sleep_time)
                self.subtest_generic_SliverStatus( slicenames[i] )        

            # Make sure you can't list resources on other slices
            # using the wrong slice cred
            self.subtest_ListResources_wrongSlice( slicenames )        

            time.sleep(self.options_copy.sleep_time)

            for i in xrange(num_slices):
                manifest2.append("")
                manifest2[i] = "".join(self.subtest_generic_ListResources( slicename=slicenames[i] ))
            for i in xrange(num_slices):
                self.assertRspecType( "".join(manifest2[i]), 'manifest')

                # manifest should be valid XML 
                self.assertIsXML(  manifest2[i],
                   "Manifest RSpec returned by 'ListResources' on slice '%s' " \
                             "expected to be wellformed XML file " \
                             "but was not. Return was: " \
                             "\n%s\n" \
                             "... edited for length ..."
                         % (slicenames[i], manifest[i][:100]))

                if self.options_copy.rspeclint:
                    self.assertTrue(rspec_util.validate_rspec( manifest2[i], 
                                                    namespace=rspec_namespace, 
                                                    schema=rspec_schema ),
                            "Return from 'CreateSliver' " \
                            "expected to pass rspeclint " \
                            "but did not. Return was: " \
                            "\n%s\n" \
                            "... edited for length ..."
                            % (manifest2[i][:100]))



                # Make sure the Manifest returned the nodes identified
                # in the Request
                if rspec_util.has_child_node( manifest2[i], self.RSpecVersion()):
                    if self.options_copy.bound:
                        self.assertCompIDsEqual( request[i], 
                                             manifest2[i], 
                                             self.RSpecVersion(), 
                                 "Request RSpec and Manifest RSpec " \
                                 "returned by 'ListResources' on slice '%s' " \
                                 "expected to have same component_ids " \
                                 "but did not." % slicenames[i] )
                    self.assertClientIDsEqual( request[i], 
                                             manifest2[i], 
                                             self.RSpecVersion(), 
                                 "Request RSpec and Manifest RSpec " \
                                 "returned by 'ListResources' on slice '%s' " \
                                 "expected to have same client_ids " \
                                 "but did not." % slicenames[i] )

                else:
                    # the top level node should have a child
                    self.assertResourcesExist( "".join(manifest2[i]),
                    "Manifest RSpec returned by 'ListResources' on slice '%s' " \
                    "expected to NOT be empty " \
                    "but was. Return was: " \
                    "\n%s\n" 
                    % (slicenames[i], "".join(manifest2[i])))

            time.sleep(self.options_copy.sleep_time)
            # RenewSliver for 5 mins, 2 days, and 5 days
            for i in xrange(num_slices):
                time.sleep(self.options_copy.sleep_time)
                self.subtest_generic_RenewSliver_many( slicenames[i] )
        except:
            raise
        finally:
            time.sleep(self.options_copy.sleep_time)
            for i in xrange(num_slices):
                try:
                    self.subtest_generic_DeleteSliver( slicenames[i] )
                except:
                    pass

        # Test SliverStatus, ListResources and DeleteSliver on a deleted sliver
        for i in xrange(num_slices):       
            self.subtest_CreateSliverWorkflow_failure( slicenames[i] )


        if not self.options_copy.reuse_slice_list:
            for i in xrange(num_slices):
                try:
                    self.subtest_deleteslice( slicenames[i] )
                except:
                    pass
        self.success = True

    def subtest_RenewSliver( self, slicename, newtime ):
        omniargs = ["renewsliver", slicename, newtime] 
        text, (succList, failList) = self.call(omniargs, self.options_copy)
        succNum, possNum = omni.countSuccess( succList, failList )
        self.assertTrue( int(succNum) == 1,
                         "'RenewSliver' until %s " \
                         "expected to succeed " \
                         "but did not." % (str(newtime)))

    def subtest_RenewSlice( self, slicename, newtime ):
        omniargs = ["renewslice", slicename, newtime] 
        text, date = self.call(omniargs, self.options_copy)
        self.assertIsNotNone( date, 
                         "'RenewSlice' until %s " \
                         "expected to succeed " \
                         "but did not." % (str(newtime)))

    def subtest_RenewSliver_many( self, slicename ):
        now = datetime.datetime.utcnow()
        fivemin = (now + datetime.timedelta(minutes=5)).isoformat()            
        twodays = (now + datetime.timedelta(days=2)).isoformat()            
        fivedays = (now + datetime.timedelta(days=5)).isoformat()           
        sixdays = (now + datetime.timedelta(days=6)).isoformat()            
        self.subtest_RenewSlice( slicename, sixdays )
        time.sleep(self.options_copy.sleep_time)
#        self.subtest_RenewSliver( slicename, fivemin )
#        time.sleep(self.options_copy.sleep_time)
        self.subtest_RenewSliver( slicename, twodays )
        time.sleep(self.options_copy.sleep_time)
        self.subtest_RenewSliver( slicename, fivedays )

    def subtest_Renew_many( self, slicename ):
        now = datetime.datetime.utcnow()
        fivemin = (now + datetime.timedelta(minutes=5)).isoformat()            
        twodays = (now + datetime.timedelta(days=2)).isoformat()            
        fivedays = (now + datetime.timedelta(days=5)).isoformat()           
        sixdays = (now + datetime.timedelta(days=6)).isoformat()            
        self.subtest_RenewSlice( slicename, sixdays )
        time.sleep(self.options_copy.sleep_time)
#        self.subtest_RenewSliver( slicename, fivemin )
#        time.sleep(self.options_copy.sleep_time)
        self.subtest_Renew( slicename, twodays )
        time.sleep(self.options_copy.sleep_time)
        self.subtest_Renew( slicename, fivedays )


    def subtest_Renew(self, slice_name, newtime):
        retVal = self.subtest_AMAPIv3CallNoRspec( slice_name, 
                                        omni_method='renew', 
                                        AMAPI_call="Renew",
                                        newtime=newtime)
        return retVal

    def subtest_Provision(self, slice_name):
        return self.subtest_AMAPIv3CallNoRspec( slice_name, 
                                        omni_method='provision', 
                                        AMAPI_call="Provision")
    def subtest_Status(self, slice_name):
        return self.subtest_AMAPIv3CallNoRspec( slice_name, 
                                        omni_method='status', 
                                        AMAPI_call="Status")

    def subtest_PerformOperationalAction(self, slice_name, command):
        return self.subtest_AMAPIv3CallNoRspec( slice_name, 
                                        omni_method='performoperationalaction', 
                                        AMAPI_call="PerformOperationalAction",
                                                command=command)
    def subtest_Delete(self, slice_name):
        return self.subtest_AMAPIv3CallNoRspec( slice_name, 
                                        omni_method='delete', 
                                        AMAPI_call="Delete")

    def subtest_AMAPIv3CallNoRspec( self, slicename, 
                                    omni_method='provision', 
                                    AMAPI_call="Provision",
                                    sliverlist=None, newtime=None, 
                                    command=None):
        self.assertTrue(omni_method in ['renew', 'provision', 'status',
                                        'performoperationalaction', 'delete'],
                        "omni_method is %s and not one of " \
                        "'renew', 'provision', 'status', " \
                        "'performoperationalaction', or 'delete'." % omni_method)
            
        self.assertTrue( AMAPI_call in ['Renew', 'Provision', 'Status', 'PerformOperationalAction','Delete'],
                        "AMAPI_call is %s and not one of " \
                        "'Renew', 'Provision', 'Status', " \
                        "'PerformOperationalAction', or 'Delete'." % AMAPI_call)

        if AMAPI_call is "Renew":
            omniargs = [omni_method, slicename, newtime] 
        elif AMAPI_call is "PerformOperationalAction":
            omniargs = [omni_method, slicename, command] 
        else:
            omniargs = [omni_method, slicename]

        if sliverlist:
            print "Not handling lists of slivers yet"
#            omniargs = [omni_method, slicename]
        text, allAggs = self.call(omniargs, self.options_copy)
        for agg, indAgg in allAggs.items():
            err_code, msg = self.assertCodeValueOutput( AMAPI_call, agg, indAgg )
            retVal2 = None
            self.assertSuccess( err_code )
            if err_code == SUCCESS:
                # value only required if it is successful
                retVal = indAgg['value']
                if AMAPI_call is "Renew":
                    retVal2 = self.assertRenewReturn( agg, retVal )
                    numSlivers = retVal2
                elif AMAPI_call is "Provision":
                    retVal2 = self.assertProvisionReturn( agg, retVal )
                    slivers, manifest = retVal2
                    numSlivers = len(slivers)
                elif AMAPI_call is "Status":
                    retVal2 = self.assertStatusReturn( agg, retVal )
                    numSlivers = retVal2
                elif AMAPI_call is "PerformOperationalAction":
                    retVal2 = self.assertPerformOperationalActionReturn( agg, retVal )
                    numSlivers = retVal2
                elif AMAPI_call is "Delete":
                    retVal2 = self.assertDeleteReturn( agg, retVal )
                    numSlivers = retVal2
                else:
                    print "Shouldn't get here"

                self.assertTrue( numSlivers > 0,
                                 "Return from '%s' " \
                                     "expected to list slivers " \
                                     "but did not"
                                 % (AMAPI_call))
        return retVal2


    def subtest_CreateSliver(self, slice_name):
        self.assertTrue( self.checkRequestRSpecVersion() )
	
        # Check for the existance of the Request RSpec file
        self.assertTrue( os.path.exists(self.options_copy.rspec_file),
                         "Request RSpec file, '%s' for 'CreateSliver' call " \
                             "expected to exist " \
                             "but does not." 
                         % self.options_copy.rspec_file )
       
        # CreateSliver
        omniargs = ["createsliver", slice_name, str(self.options_copy.rspec_file)] 
        text, manifest = self.call(omniargs, self.options_copy)

        self.assertRspec( "CreateSliver", manifest, 
                          self.manifest_namespace,
                          self.manifest_schema,
                          self.options_copy.rspeclint)
        return 1, manifest

    def subtest_Allocate(self, slice_name):
        return self.subtest_CreateSliverPiece( slice_name, 
                                        omni_method='allocate', 
                                        AMAPI_call="Allocate")

    def subtest_CreateSliverPiece(self, slice_name, 
                                  omni_method='createsliver', 
                                  AMAPI_call="CreateSliver"):
        """Handle CreateSliver and Allocate both of which take in a request RSpec and return a manifest RSpec.
        """
        self.assertTrue(omni_method in ['createsliver', 'allocate'],
                        "omni_method is %s and not one of " \
                            " 'createsliver' or 'allocate'." % omni_method)
            
        self.assertTrue( AMAPI_call in ['CreateSliver', 'Allocate'],
                        "AMAPI_call is %s and not one of " \
                            " 'CreateSliver' or 'Allocate'." % AMAPI_call)

                                       
        self.assertTrue( self.checkRequestRSpecVersion() )

        # Check for the existance of the Request RSpec file
        self.assertTrue( os.path.exists(self.options_copy.rspec_file),
                         "Request RSpec file, '%s' for '%s' call " \
                             "expected to exist " \
                             "but does not." 
                         % (self.options_copy.rspec_file, AMAPI_call) )
        
        # CreateSliver() or Allocate()
        omniargs = [omni_method, slice_name, str(self.options_copy.rspec_file)] 
        text, allAggs = self.call(omniargs, self.options_copy)

        for agg, indAgg in allAggs.items():
            self.assertIsNotNone(indAgg,
                              "Return from '%s' " \
                              "expected to be XML file " \
                              "but instead nothing returned. AM returned:\n %s"
                                 % (AMAPI_call, text))
            # Check that each aggregate returned standard: 
            #    code, value, and output
            err_code, msg = self.assertCodeValueOutput( AMAPI_call, agg, 
                                                        indAgg )
            self.assertSuccess( err_code )

            if AMAPI_call is "CreateSliver":
                manifest = indAgg
                self.assertRspec( manifest )
                retVal2 = manifest 
            elif AMAPI_call is "Allocate":
                retVal = indAgg['value']
                # FIX aggregate reference
                numSlivers, manifest = self.assertAllocateReturn( "FOOBAR", 
                                                                  retVal )
                self.assertTrue( numSlivers > 0,
                                 "Return from '%s' " \
                                     "expected to list allocated slivers " \
                                     "but did not instead returned: \n" \
                                     "%s\n" \
                                     "... edited for length ..." 
                                 % (AMAPI_call, manifest[:100]))

                retVal2 = manifest, numSlivers 

            self.assertTrue( rspec_util.has_child( manifest ),
                      "Manifest RSpec returned by '%s' on slice '%s' " \
                      "expected to be non-empty " \
                      "but was empty. Return was: " \
                      "\n%s\n" \
                      "... edited for length ..."
                      % (AMAPI_call, slice_name, manifest[:100]))


        return retVal2


    def subtest_SliverStatus(self, slice_name):
        # SliverStatus
        omniargs = ["sliverstatus", slice_name] 
        
        text, agg = self.call(omniargs, self.options_copy)

        self.assertIsNotNone(agg,
                          "Return from 'SliverStatus'" \
                          "expected to be XMLRPC struct " \
                          "but instead returned None.")
        self.assertTrue(type(agg) is dict,
                        "Return from 'SliverStatus' " \
                            "expected to be XMLRPC struct " \
                            "but instead returned: \n" \
                            "%s\n" \
                            "... edited for length ..." 
                        % (agg))
        for aggName, status in agg.items():
            self.assertDict(status, 
                            "Return from 'SliverStatus' for Aggregate %s " \
                            "expected to be XMLRPC struct " \
                            "but instead returned: \n" \
                            "%s\n" \
                            "... edited for length ..." 
                            % (aggName, status))
            self.assertKeyValueType( 'SliverStatus', aggName, status, 'geni_urn', str )
            self.assertKeyValueType( 'SliverStatus', aggName, status, 'geni_status', str )
            self.assertKeyValueType( 'SliverStatus', aggName, status, 'geni_resources', list )
            resources = status['geni_resources']
            for resource in resources:
                self.assertKeyValueType( 'SliverStatus', aggName, resource, 'geni_urn', str )
                self.assertKeyValueType( 'SliverStatus', aggName, resource, 'geni_status', str )
                self.assertKeyValueType( 'SliverStatus', aggName, resource, 'geni_error', str )

    def subtest_DeleteSliver(self, slice_name):
        omniargs = ["deletesliver", slice_name]
        text, (successList, failList) = self.call(omniargs, self.options_copy)
        _ = text # Appease eclipse
        succNum, possNum = omni.countSuccess( successList, failList )
        _ = possNum # Appease eclipse
        # ASSUMES we have reserved resources on exactly one aggregate
        self.assertTrue( int(succNum) == 1, 
                         "Sliver deletion expected to work " \
                         "but instead sliver deletion failed for slice: %s"
                         % slice_name )

    def subtest_createslice(self, slice_name ):
        """Create a slice. Not an AM API call."""
        omniargs = ["createslice", slice_name]
        text, urn = self.call(omniargs, self.options_copy)
        _ = text # Appease eclipse
        self.assertTrue( urn, 
                         "Slice creation expected to work " \
                         "but instead slice creation failed for slice: %s"
                         % slice_name )

    def subtest_deleteslice(self, slice_name):
        """Delete a slice. Not an AM API call."""
        omniargs = ["deleteslice", slice_name]
        text, successFail = self.call(omniargs, self.options_copy)
        _ = text # Appease eclipse
        self.assertTrue( successFail, 
                         "Slice deletion expected to work " \
                             "but instead slice deletion failed for slice: %s"
                         % slice_name )

    def test_CreateSliver_badrspec_emptyfile(self):
        """test_CreateSliver_badrspec_emptyfile: Passes if the sliver creation workflow fails when the request RSpec is an empty file."""
        slice_name = self.create_slice_name(prefix='bad1')
        with tempfile.NamedTemporaryFile() as f:
            # write to a new temporary file
            f.write( "" )
            f.seek(0)        
            self.options_copy.rspec_file = f.name
            self.assertRaises((AMAPIError, NotSuccessError, NotNoneAssertionError),
                              self.subtest_MinCreateSliverWorkflow, slice_name )
        self.success = True
    def test_CreateSliver_badrspec_malformed(self):
        """test_CreateSliver_badrspec_malformed: Passes if the sliver creation workflow fails when the request RSpec is not well-formed XML."""

        # Check for the existance of the Request RSpec file
        self.assertTrue( os.path.exists(self.options_copy.rspec_file),
                         "Request RSpec file, '%s' for 'CreateSliver' call " \
                             "expected to exist " \
                             "but does not." 
                         % self.options_copy.rspec_file )

        slice_name = self.create_slice_name(prefix='bad2')

        # open self.options_copy.rspec_file
        with open(self.options_copy.rspec_file) as good:
            good_rspec = good.readlines()

        good_rspec = "".join(good_rspec)
        # replace </rspec> with <rspec>
        bad_rspec = good_rspec.replace("</rspec>", "<rspec>")

        with tempfile.NamedTemporaryFile() as f:
            # write to a new temporary file
            f.write( bad_rspec )
            f.seek(0)        
            self.options_copy.rspec_file = f.name
            self.assertRaises((AMAPIError, NotSuccessError, NotNoneAssertionError),
                              self.subtest_MinCreateSliverWorkflow, slice_name )
        self.success = True
################################################################################
###
### This test is commented out because no aggregate actually passed it 
###    AND
### we don't care much.
###
################################################################################
    # def test_CreateSliver_badrspec_manifest(self):
    #     """test_CreateSliver_badrspec_manifest: Passes if the sliver creation workflow fails when the request RSpec is a manifest RSpec.  --bad-rspec-file allows you to replace the RSpec with an alternative."""
    #     slice_name = self.create_slice_name(prefix='bad3')
    #     self.options_copy.rspec_file = self.options_copy.bad_rspec_file
        
    #     # Check for the existance of the Request RSpec file
    #     self.assertTrue( os.path.exists(self.options_copy.rspec_file),
    #                      "Request RSpec file, '%s' for 'CreateSliver' call " \
    #                          "expected to exist " \
    #                          "but does not." 
    #                      % self.options_copy.rspec_file )

    #     self.assertRaises((AMAPIError, NotSuccessError, NotNoneAssertionError),
    #                           self.subtest_MinCreateSliverWorkflow, slice_name)
    #     self.success = True


    # Provide simple mapping for all v1, v2, and v3 calls
    def subtest_generic_ListResources( self, slicename, *args, **kwargs ):
        if self.options_copy.api_version <= 2:
            return self.subtest_ListResources( slicename, *args, **kwargs )
        elif self.options_copy.api_version >= 3:
            return self.subtest_Describe( slicename, *args, **kwargs )

    def subtest_generic_DeleteSliver( self, slicename ):
        if self.options_copy.api_version <= 2:
            self.subtest_DeleteSliver( slicename )
        elif self.options_copy.api_version >= 3:
            self.subtest_Delete( slicename )
    def subtest_generic_CreateSliver( self, slicename ):
        """For v1 and v2, call CreateSliver().  For v3, call
        Allocate(), Provision(), and then
        PerformOperationalAction('geni_start').
        """
        if self.options_copy.api_version <= 2:
            numslivers, manifest = self.subtest_CreateSliver( slicename )
            slivers = None
        elif self.options_copy.api_version >= 3:
            self.subtest_Allocate( slicename )
            slivers, manifest = self.subtest_Provision( slicename )
            numslivers = len(slivers)
            self.subtest_PerformOperationalAction( slicename, 'geni_start' )
            self.subtest_PerformOperationalAction( slicename, 'geni_restart' )
            self.subtest_PerformOperationalAction( slicename, 'geni_stop' )
            self.options_copy.devmode = True   
            self.assertRaises(NotSuccessError,
                              self.subtest_PerformOperationalAction, 
                              slicename, '' )
            self.options_copy.devmode = False  
            self.assertRaises(NotSuccessError, 
                              self.subtest_PerformOperationalAction, 
                              slicename, 'random_action' )

        return numslivers, manifest, slivers
    def subtest_generic_SliverStatus( self, slicename ):
        if self.options_copy.api_version <= 2:
            self.subtest_SliverStatus( slicename )
        elif self.options_copy.api_version >= 3:
            self.subtest_Status( slicename )

    def subtest_generic_RenewSliver_many( self, slicename ):
        if self.options_copy.api_version <= 2:
            self.subtest_RenewSliver_many( slicename )
        elif self.options_copy.api_version >= 3:
            self.subtest_Renew_many( slicename )

    @classmethod
    def accept_parser( cls, parser=omni.getParser(), usage=None):
        parser.add_option( "--reuse-slice", 
                           action="store", type='string', dest='reuse_slice_name', 
                           help="Use slice name provided instead of creating/deleting a new slice")
        parser.add_option( "--rspec-file", 
                           action="store", type='string', 
                           dest='rspec_file', default=REQ_RSPEC_FILE,
                           help="In CreateSliver tests, use _bound_ request RSpec file provided instead of default of '%s'" % REQ_RSPEC_FILE )

        parser.add_option( "--bad-rspec-file", 
                           action="store", type='string', 
                           dest='bad_rspec_file', default=BAD_RSPEC_FILE,
                           help="In negative CreateSliver tests, use request RSpec file provided instead of default of '%s'" % BAD_RSPEC_FILE )

        parser.add_option("--untrusted-usercredfile", default='untrusted-usercred.xml', metavar="UNTRUSTED_USER_CRED_FILENAME",
                      help="Name of an untrusted user credential file to use in test: test_ListResources_untrustedCredential")


        parser.add_option( "--rspec-file-list", 
                           action="store", type='string', nargs=3, 
                           dest='rspec_file_list', default=(REQ_RSPEC_FILE_1,REQ_RSPEC_FILE_2,REQ_RSPEC_FILE_3),
                           help="In multi-slice CreateSliver tests, use _bound_ request RSpec files provided instead of default of '(%s,%s,%s)'" % (REQ_RSPEC_FILE_1,REQ_RSPEC_FILE_2,REQ_RSPEC_FILE_3) )

        parser.add_option( "--reuse-slice-list", 
                           action="store", type='string', nargs=3, dest='reuse_slice_list', 
                           help="In multi-slice CreateSliver tests, use slice names provided instead of creating/deleting a new slice")

        parser.add_option( "--rspeclint", 
                           action="store_true", 
                           dest='rspeclint', default=False,
                           help="Validate RSpecs using 'rspeclint'" )
        parser.add_option( "--less-strict", 
                           action="store_false", 
                           dest='strict', default=False,
                           help="Be less rigorous. (Default)" )
        parser.add_option( "--more-strict", 
                           action="store_true", 
                           dest='strict', default=False,
                           help="Be more rigorous." )
        parser.add_option( "--ProtoGENIv2", 
                           action="store_true", 
                           dest='protogeniv2', default=False,
                           help="Use ProtoGENI v2 RSpecs instead of %s %s"%(RSPEC_NAME, RSPEC_NUM) )
        parser.add_option( "--sleep-time", 
                           action="store", type='float', 
                           default=SLEEP_TIME,
                           help="Time to pause between some AM API calls in seconds (Default: %s seconds)"%(SLEEP_TIME) )
        parser.add_option( "--monitoring", 
                           action="store_true",
                           default=False,
                           help="Print output to allow tests to be used in monitoring. Output is of the form: 'MONITORING test_TestName 1' The third field is 1 if the test is successful and 0 is the test is unsuccessful." )
        parser.add_option( "--pure-v1", 
                           action="store_true",
                           default=False,
                           help="Allows some tests to check for AM API v1 compliance without Change Set A.  -V must be set to '1'." )
        parser.add_option("--delegated-slicecredfile", default='delegated.xml', metavar="DELEGATED_SLICE_CRED_FILENAME",
                          help="Name of a delegated slice credential file to use in test: test_ListResources_delegatedSliceCred")
        parser.add_option( "--un-bound", 
                           action="store_false",
                           dest='bound',
                           default=True,
                           help="RSpecs are unbound (requesting some resources, not a particular resource)" )


        parser.remove_option("-t")
        parser.set_defaults(logoutput='acceptance.log')

        argv = Test.unittest_parser(parser=parser, usage=usage)

        return argv



if __name__ == '__main__':
    usage = "\n      %s -a am-undertest " \
            "\n      Also try --vv" \
            "\n\n     Run an individual test using the following form..." \
            "\n     %s -a am-undertest Test.test_GetVersion" % (sys.argv[0], sys.argv[0])
    # Include default Omni_unittest command line options
    argv = Test.accept_parser(usage=usage)

    # Invoke unit tests as usual
    unittest.main()

<|MERGE_RESOLUTION|>--- conflicted
+++ resolved
@@ -778,48 +778,6 @@
                                                self.RSpecVersion(),
                                                self.options_copy.bound )
 
-<<<<<<< HEAD
-=======
-            # Attempting to CreateSliver again should fail or return a
-            # manifest
-            if not self.options_copy.strict:
-                # if --less-strict, then accept a returned error
-                if self.options_copy.api_version >= 3:
-                    self.assertRaises(NotSuccessError, 
-                                      self.subtest_generic_CreateSliver, 
-                                      slicename )
-                elif self.options_copy.api_version == 2:
-                    # Be more specific when we can
-                    self.assertRaises(AMAPIError, 
-                                      self.subtest_generic_CreateSliver, 
-                                      slicename )
-                else:
-                    # This is a little generous, as this error is
-                    # raised for many reasons
-                    self.assertRaises(NotNoneAssertionError, 
-                                      self.subtest_generic_CreateSliver, 
-                                      slicename )
-            else:
-                # if --more-strict
-                # CreateSliver should return an RSpec containing no
-                # resources
-                numslivers, manifest, slivers2 = self.subtest_generic_CreateSliver( 
-                    slicename )
-                self.assertTrue( rspec_util.is_wellformed_xml( manifest ),
-                  "Manifest RSpec returned by 'CreateSliver' on slice '%s' " \
-                  "expected to be wellformed XML file " \
-                  "but was not. Return was: " \
-                  "\n%s\n" \
-                  "... edited for length ..."
-                  % (slicename, manifest[:100]))                         
-                self.assertTrue( rspec_util.has_child( manifest ),
-                  "Manifest RSpec returned by 'CreateSliver' on slice '%s' " \
-                  "expected to be non-empty " \
-                  "but was empty. Return was: " \
-                  "\n%s\n" \
-                  "... edited for length ..."
-                  % (slicename, manifest[:100]))
->>>>>>> 1d174b6e
 
             time.sleep(self.options_copy.sleep_time)
             # RenewSliver for 5 mins, 2 days, and 5 days

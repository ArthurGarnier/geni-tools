--- conflicted
+++ resolved
@@ -256,11 +256,7 @@
 {{{
 cd <omni install directory>
 export PYTHONPATH=$PYTHONPATH:.
-<<<<<<< HEAD
 python src/gcf/omnilib/stitch/scs.py --listaggregates
-=======
-python src/omnilib/stitch/scs.py --listaggregates
->>>>>>> 282cda75
 }}}
  - Be sure to see the list of Known Issues below.
 

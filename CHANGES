--- conflicted
+++ resolved
@@ -1,6 +1,5 @@
 # Note: keep this file in wiki format for easy pasting to the gcf wiki
 
-<<<<<<< HEAD
 gcf 2.5:
  * omni
   - Avoid sending options to getversion if there are none, to support querying v1 AMs (#375)
@@ -14,11 +13,10 @@
   - scs.py supports monitoring style invocation. Invoke scs.py directly. 
     `--monitoring` suppresses some output, and `--scs_url` changes the SCS URL.
     Return 0 if SCS is up, 1 on error. (#394)
-=======
+
 gcf 2.4.1:
  * Modify readyToLogin.py to work with new login info in InstaGENI
    manifests (#389)
->>>>>>> 8f35b22f
 
 gcf 2.4:
  * omni

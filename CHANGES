--- conflicted
+++ resolved
@@ -7,14 +7,11 @@
   * Fix error message on expired user cert. (#756)
   * Remove ticket #722 workaround (bug fixed at ION AM). (#724)
   * Mac installer: remove old aliases before adding new ones. (#556)
-<<<<<<< HEAD
-  * Support `Update()` from AM APIv4 in any v3+ implementation. Support
-    is only known at ProtoGENI, and is limited. (#589)
-=======
   * Clean up `listresources` summary string and include sliver expiration if known. (#704)
   * Add support for `--start-time` option to specify a `geni_start_time` option
     for any aggregates that support such a value. (#660)
->>>>>>> bc888d04
+  * Support `Update()` from AM APIv4 in any v3+ implementation. Support
+    is only known at ProtoGENI, and is limited. (#589)
 
  * Stitcher
   * Limit available range on a hop that doesn't import to tags available at hops that 

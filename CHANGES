--- conflicted
+++ resolved
@@ -90,14 +90,11 @@
     unless the user specified `--tostdout` explicitly (#498)
   - Show the AM nickname in addition to URL in output (#424)
   - Suppress some useless log messages (#499)
-<<<<<<< HEAD
-  - Note known issues in README-stitching (#469)
-=======
   - New option to the SCS main `--listaggregates` to list the
     aggregates known to the SCS. (#501)
   - Treat another PG error message as meaning the VLAN is unavailable.
   - `CreateSliver: Existing record` is fatal at DCN aggregates (#438)
->>>>>>> 4680ed64
+  - Note known issues in README-stitching (#469)
 
  * gcf
   - AM API v2 GCF AM now has a local policy limiting renewals to

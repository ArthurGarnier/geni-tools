--- conflicted
+++ resolved
@@ -4,12 +4,8 @@
  * omni
    - Log malformed XML exception correctly (#95)
    - Make getversion implementation be consistent with other commands (#109)
-<<<<<<< HEAD
-   - Moved omni_config template to be omni_config.orig and changed instructions to match (#83)
    - Added --arbitrary-option to allow testing whether an AM supports an arbitrary option (#111) 
-=======
    - Moved omni_config template to be omni_config.sample and changed instructions to match (#83)
->>>>>>> 9ab53112
  * gcf
    - Moved gcf_config template to be gcf_config.sample and changed instructions to match (#83)
    - Cleaned up TROUBLESHOOTING.txt (#110)

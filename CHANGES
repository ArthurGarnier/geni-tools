# Note: keep this file in wiki format for easy pasting to the gcf wiki

gcf 2.10:
 * Omni
  * Continue anyway if no aggregate nickname cache can be loaded. (#822)
   * Sliver info reporting and operations on AMs by nickname will likely fail.
  * For connections to servers, use TLSv1 if possible (falling back to SSLv3
    in the usual OpenSSL way), plus a restricted set of ciphers
    (`HIGH:MEDIUM:!ADH:!SSLv2:!MD5:!RC4:@STRENGTH`) when using python2.7.
    This avoids some security issues, and allows Omni on older clients
    to connect to some updated servers. (#745)

 * Stitcher
  * Catch expiration too great errors from PG AMs and quit. (#828)
  * Bug fix combining manifests involving a fixed endpoint. (#833)
  * Support detecting OESS AM using `geni_am_type`. (#835)
  * Do not insist on 2 reciprocal properties on links, allowing more
    flexibility perhaps. (#838)
   * Allow links with more than 1 interface per AM, and start supporting
     multiple AMs per link.
  * Add option `--noSCS` to force skipping the SCS, for use when stitcher
    calls the SCS but the SCS fails the request, and the request is
    complete already. Or use this on the expanded request from a stitcher
    call with `--noReservation`. Lack of a workflow may be a problem
    in some cases. (#839)

 * gcf
  * Add utility function to derive the effective user's client cert, after
    accounting for speaks-for. This allows an AM to know the "real" user's URN
    and email, for example (#831)
  * Speaks for attempts to validate the tool cert by taking the issuer from the user
    GID (signer of the speaks for credential), in cases where the tool cert didn't
    validate on its own and has the same issuer as the user cert. This helps where
    tool certs and user certs are issued by the same intermediate CA (as with those
    from the GENI Clearinghosue), when used on webservers that don't pass the full
    client certificate chain (like nginx). (#832)
  * For connections to servers, use TLSv1 if possible (falling back to SSLv3
    in the usual OpenSSL way), plus a restricted set of ciphers
    (`HIGH:MEDIUM:!ADH:!SSLv2:!MD5:!RC4:@STRENGTH`) when using python2.7.
    This avoids some security issues, and allows older clients
    to connect to some updated servers. (#745)
  * Rework the code in `am3.py` that calls the cred verifier to reduce code duplication and make 
    implementations deriving from the !ReferenceAggregateManager easier to write. (#836)
  * Allow aggregate deployments to specify the delegate to use in the
    `gcf_config` file or on the command line, so as to be able to
    write delegates without touching the main gcf code, thereby easing maintenance (#837).
  * When delegates raise an `ApiErrorException`, catch it to send back
    a proper return value indicating an error occured. (#841)
  * Log the HTTP request line when `--debug`. (#842)
  * Fix some typos in `Provision()` in `am3.py`. (#846)
  * Add Debian and RPM packaging configuration (#849)
  * Fix am2 not keeping resources' state updated when creating or deleting Slivers (#848)
<<<<<<< HEAD
  * Update generated certificate key size and signature algorithm to more
    modern values (#851)
=======
  * Update CentOS installation instructions (#853)
>>>>>>> 2820f1c0

gcf 2.9:
 * Add Markdown style README, CONTRIBUTING and CONTRIBUTORS files. (#551)
  * Source code is now available from Github: https://github.com/GENI-NSF/geni-tools.
    All issues are now reported on geni-tools as well. (#814)
    Issues after #820 are ''only'' on Github.
 * Remove references to the omni-users mailing list. (#813)
  * Use the [https://groups.google.com/forum/#!forum/geni-users GENI Users mailing list].
 * Add autoconf/automake support
 * Add `utah-stitch` AM and `clemson-clab` and `wisconsin-clab` for new Cloudlab sites. (#817)

 * Omni
  * If `sliverstatus` fails in a way that indicates there are no local resources,
    and the caller specified `--raise-error-on-v2-amapi-error`, still delete any
    sliver info records at the clearinghouse (as necessary). (#778)
  * If `deletesliver` or `delete` fail indicating there are no local resources,
    delete any sliver info records at the clearinghouse (as necessary). (#782)
  * Add 11 aggregates to the nickname cache. (#783)
  * Trim fractional seconds from user input datetimes before passing to servers. (#795)
   * Avoids errors in ProtoGENI based code.
  * Allow getting Ad RSpecs (calling `ListResources` not in slice context)
    without a user credential. (#793)
   * Implements AM API Change Proposal AD.
  * If the return from `POA` is a `geni_credential`, or per sliver has a
    `geni_credential`, then save that cred in a separate file. (#803)
   * Also when saving output, JSON that has XML content shouldn't get
     the header inserted within the XML content.
  * Fix `delete` when called on multiple AMs. (#808)

 * Stitcher
  * Better support for AM API version 3 (#261)
   * When saving the slice credential renames the file (`.json` extension), save that.
   * Set the API version for an AM to the command line request version, or the most recent
     lower version number.
   * When picking the requested expiration time for an AM, limit it to 3 hours when doing Allocate.
   * Set the AM URL to the v3 URL if using v3
   * Tune the pause before redoing a request to be shorter if only dealing with v3 AMs
   * Warn when done if any reservations are only allocations.
   * Always use APIv2 when calling `getversion`
  * Support partial requests with two new options:
   * `--noDeleteAtEnd`: When specified, do not delete any successful reservations when the overall
     request has failed, or when the user has interrupted stitcher with Ctrl-C.
   * `--noTransitAMs`: When specified, stop when the only aggregates ready to reserve are those
     added by the SCS (which we assume are transit or intermediate aggregates).
   * In both these cases, finish by printing out how many reservations you have, and saving a
     combined manifest RSpec for your reservations, and a combined request RSpec for the reservations
     that you still need to make. The experimenter must manually edit this request to fill in the proper
     `suggestedVLANRange` and `vlanRangeAvailability` in the proper hops in the request's stitching extension.
     See the comments at the top of the RSpec: `get_vlantag_from` indicates what other `hop` the given `hop`
     should take its VLAN tag from. `Have Reservation?` indicates if you have a reservation here. And
     `AM Depends on` indicates which other AMs must be reserved first before you make a reservation here.
   * Clean up the log messages in these cases to not look so scary. (#812)
  * Support `delete` and `deletesliver` locally, calling APIv2 or v3 as appropriate. (#807)
   * Defer to Omni if there is only a single aggregate.
   * Each AM is a separate Omni call.
   * Results from all calls are combined into a single return message and structure.
   * APIv2 results will be keyed by AM URL and have the value of True or False usually, but sometimes a struct.
   * This is useful when a circuit was reserved using `-V3` and some AMs spoke APIv2 only.
   * Fix handling of return when tried to delete at an AM with no resources. (#823)
  * scs.py now honors `--timeout` to set the SSL connection timeout. (#785)
  * For `--fixedEndpoint` calls, avoid adding the fake interface to links
    with no stitching path, such as for a LAN within a single AM. (#790)
  * If SCS gave same suggested VLAN tag to 2 paths (same hop), then retry
    at the SCS. (#802)
   * The SCS does not deconflict suggestions across paths, so this can happen.
  * When a request fails due to VLAN unavailable someplace along a path where the VLAN
    was a choice from 'any', no need to go back to the SCS; delete the intermediate reservations
    and mark the failed tag unavailable, and let that first AM pick the tag again.
    This should mean fewer un-necessary deletes and fewer calls to the SCS. (#648)
   * Also fix this block to count this as a local VLAN retry.
  * When merging manifests, handle a request for component_manager of the ExoSM,
    where the manifest component_manager will be more specific. (#780)
   * If there isn't an exact match and the specific component_manager doesn't belong 
     to an aggregate we are using, then try to match without the sub-authority.
  * When redoing a request from the SCS, be sure to copy any existing state
    from an AM not in the SCS workflow. (#781)
  * When checking if an EG URN belongs to this AM, compare them exactly,
    not using `startswith`, so an EG rack doesn't claim a URN for the ExoSM. (#779)
  * In debug when printing raw return from SCS, print the name of the path for each hop. (#800)
  * Clarify error message when request 'any' VLAN and get VLAN_UNAVAILABLE. (#801)
  * Fix finding a hop when parsing EG manifests to consider the path ID, thus
    supporting 2 links across the same interface. (#805)
  * Fixes for merging manifests, particularly those including ExoGENI AMs on links. (#806)
   * Fill in missing properties and interface_refs on links when the template was a real manifest.
   * Slightly prefer PG AMs as the template AM.
   * Ensure we have all component_managers, interfaces, and comments on links.
   * Skip adding a comment for an AM with no information to add.
   * Support starting with an EG AM and adding in missing hops in the stitching extension, albeit
     out of order and without the proper nextHop values.
   * Bug fix for merging comments when template has a comment child and other does not. (#815)
  * Quiet down errors deleting a failed reservation from EG AMs (harmless). (#811)
  * Remove reference to ION as a real aggregate in the README. ION has been decommissioned. (#797)
  * Gracefully handle error when 2 stitcher instances are running in the same directory
    at once on Windows. (#824)
  * Define default initial sliver expirations for other Utah/PG AMs (Apt, Cloudlab, stitch). (#826)
    * Allow defining new such AMs in the omni config `omni_defaults` -> `utah_am_urns` (CSV).
  * When calculating `expires` time to request, don't exceed the slice expiration,
    and don't request less than some # of hours - 6 for APIv2, 3 for v3+. (#827)

 * Scripts
  * Initial commit of `examples/renewSliceAndSlivers.py`. (#798)
  * `readyToLogin --ansible-inventory` will now specify the ansible
    username in the inventory file if the GENI username and the
    username on the local system are different.  Alternatively, you
    can use `--ansible-username` to specify the username or you can use
    `--no-ansible-username` to ensure no username is specified in the
    inventory file. (#794)
  * Changed usage message for `readyToLogin` to encourage use of `--useSliceAggregates`. (#816)
  * Fix error message on `readyToLogin` when no aggregates specified. (#821)

 * gcf
  * Make the user credential optional to `ListResources`. (#792)
   * Implement AM API Draft proposal "AD".
   * `CredentialVerify` now requires a valid credential over the given `target_urn`
     if supplied, but returns `True` if no credentials are supplied AND no `target_urn`.
  * Print AM version when logging that GENI AM is listening. (#804)
   * Thanks to David Margery

gcf 2.8.1:
 * Give `omni-configure` the ability to find PKCS#8 private keys,
   not just PKCS#1. With openssl v1.0.0 PKCS#8 is the default, so new
   keys from the GENI Portal are in the new format, and omni-configure 
   doesn't find them and complains that you have no private key. (#799) 

gcf 2.8:
 * Omni
  * Allow configuring how many times Omni retries on a busy error from
    an AM or CH. Use `--maxBusyRetries`. Default remains 4. (#749)
  * Support `Update()` and `Cancel()` from AM APIv4 in any v3+ implementation. Support
    is only known at ProtoGENI, and is limited. (#589)
  * New option `--noCacheFiles` completely disables reading or writing the !GetVersion and
    Aggregate nickname cache files. (#772)
  * New config that sets the current release number and a release message,
    so Omni can alert you if a new release is available. (#698)
  * Better control of Omni logging configuration. (#458)
   * Allow a Python logging configuration dictionary, and configure
     logging from that if possible.
   * New option `--noLoggingConfiguration` completely disables
     configuring Python loggers from Omni. A script might use this to
     allow it to configure logging later in its own way.
  * Fix error message on expired user cert. (#756)
  * Remove ticket #722 workaround (bug fixed at ION AM). (#724)
  * Mac installer: remove old aliases before adding new ones. (#556)
  * Clean up `listresources` summary string and include sliver expiration if known. (#704)
  * Add support for `--start-time` option to specify a `geni_start_time` option
    for any aggregates that support such a value. (#660)
  * Update copyrights to 2015 (#764)
  * Add nicknames for !CloudLab and Apt. (#767)
  * Avoid exception on empty aggregate in `-a` argument. (#771)
  * Support python 2.7.9+ where we must request not verifying server certificates
    for the SSL connection. Thanks to Ezra Kissel. (#776)

 * Stitcher
  * Catch keyboard interrupts to warn if you interrupt your run and have 
    left over reservations. (#754)
  * Added `--timeout` option to specify that stitcher runs time out 
    (default is no timeout as before), deleting any partial reservations. (#730)
  * SCS requires a valid client certificate and uses SSL. (#757)
   * As a result, the SSL timeout on calls to the SCS should work. (#346)
   * When calling `scs.py` directly, you must now provide the `--key` and `--cert`
     arguments to reach the default SCS or any SCS that uses https.
  * Check current VLAN tag availability at AMs before trying reservations, where it
    works and will help. Disable this with new option `--noAvailCheck`. (#566,#545)
  * Better support for requests using multiple ExoGENI sites. (#738)
   * Use ExoGENI stitching between ExoGENI sites by default (as before).
   * Allow reserving resources from multiple individual ExoGENI sites,
     not through the ExoSM. This is a change.
   * Allow using GENI stitching between ExoGENI sites by going through individual
     ExoGENI sites and not the ExoSM. This is a change.
     * A request with no link among ExoGENI sites will not use the ExoSM, unless
       you specify `--useExoSM`. This is a change - previously, you would get the ExoSM.
     * A request that does include a link among ExoGENI sites will by default continue to
       use the ExoSM and ExoGENI stitching. But you can choose to use GENI stitching: 
       supply `--noExoSM` or `--noEGStitching` or `--noEGStitchingOnLink`.
     * Note however that passing options `--noExoSM` or `--noEGStitching` means that any links between ExoGENI
       sites will attempt to use a GENI stitched link, which may not be possible. Using
       `--noEGStitchingOnLink` means that only the named links between ExoGENI sites will attempt
       to use a GENI stitched link.
     * See README-stitching.txt for more on `--noEGStitching` and `--noEGStitchingOnLink`.
  * Allow recreating the combined manifest RSpec. (#284)
   * Call `stitcher listresources <slice>` or `stitcher describe <slice>`.
   * If you specify `--useSliceAggregates`, any local stitcher file listing AMs in the slice
     will be ignored.
   * Return matches that for Omni, with the combined manifest returned under the key
     `combined` for `describe`, and `('combined','combined')` for `listresources`.
  * Add new production AL2S server to nickname cache and support identifying the OESS AM
    using the new URL. (#775)
  * Use the SCS instance maintained by Internet2 by default. (#761)
  * Limit available range on a hop that doesn't import to tags available at hops that 
    import from it. (#747)
  * Support only generating and saving the expanded request. (#763)
   * Supply new option `--genRequest`.
   * No reservation is done, and no slice credential check is done.
   * Includes SCS expansion and checking current availability.
  * Handle PG AMs taking longer to delete a previous reservation. (#769)
   * Better handle delete errors that really mean there was nothing here to delete.
   * Before allocating, if stitcher did a previous delete at this aggregate in this run,
     check `sliverstatus` to ensure that delete completed.
  * `Invalid slice urn` is fatal at ExoGENI. (#746)
  * Remove note about capacity at ExoGENI, now that it is in kbps. (#678)
  * Error and exit if the request uses Speaks For and requires AL2S 
    (since AL2S does not support Speaks For yet). (#753)
  * Accept `--scsURL` in `scs.py` to specify the SCS URL. (#755)
  * Add logic to print status when deleting reservations. (#750)
  * Factor out determining if AM type supports requesting 'any' VLAN tag. (#758)
  * Allow `--verbosessl` to `scs.py` to turn on debug SSL logging. (#770)
  * Allow re-setting default sliver expiration times by aggregate type with a new
    `omni_defaults` value (like from the agg_nick_cache). (#694)

 * readyToLogin
  * Add `--ansible-inventory` option which creates a host file to use with Ansible. Works 
    with `-o` and `--prefix`. (#759)

 * remote-execute
  * Add `-A`/`--forwardAgent` option to enable SSH agent forward (like using `-A` with SSH). (#774)

 * gcf
  * Add support for policy-based authorizer to interpose between authentication
    and delegate invocation. (#660)
   * Allow ABAC-like per aggregate authorization policies. See README-authorization.txt
   * Support scheduled reservations. See README-scheduling.txt
   * Refactored the AM base class to use a Method Context to handle most per method
     processing and error handling.
    * Instead of wrapping calls to the delegate in a try/except block, we use a
      `with AMMethodContext` call to check and authorize arguments before making the call
      to the delegate.
   * Add a getter for fetching the PEM certificate from the server, to support safely fetching
     that certificate in a multithreaded environment.

gcf 2.7:
 * Omni
  * Calls to `status` and `sliverstatus` will also call the CH
    to try to sync up the CH records of slivers with truth
    as reported by the AM. (#634)
  * Make `useSliceMembers` True by default and deprecate the option. (#667)
   * By default, Omni will create accounts and install SSH keys for members of your slice, 
     if you are using a CHAPI style framework / Clearinghouse 
     which allows defining slice members (as the GENI Clearinghouse does). 
   * This is not a change for Omni users who configured Omni using the `omni-configure` script,
     which already forced that setting to true.
   * The old `--useSliceMembers` option is deprecated and will be
     removed in a future release.
   * Added new option `--noSliceMembers` to over-ride that default and tell Omni
     to ignore any slice members defined at the Clearinghouse.
   * You may also set `useslicemembers=False` in the `omni` section of
     your `omni_config` to over-ride the `useSliceMembers` default of True.
  * Honor the `useslicemembers` and `ignoreconfigusers` options in the `omni_config` (#671)
  * Fix `get_member_email` e.g. from `listprojectmembers` for speaks-for. (#676)
  * Fix nickname cache updating when temp and home directories are on 
    different disks - use `shutil.move`. (#646)
  * Look for fallback `agg_nick_cache` in correct location (#662)
  * Use relative imports in `speaksfor_util` if possible. (#657)
  * Fix URL to URN lookups to better handle names that differ by a prefix. (#683)
  * Increase the sleep between busy SSL call retries from 15 to 20 seconds. (#697)
  * Rename `addAliases.sh` to `addAliases.command` for Mac install. (#647)
  * Add new section `omni_defaults` to the Omni config file. (#713)
   * This should set system defaults. Where these overlap in meaning with other 
     omni_config or commandline options, let those take precedence.
   * Allow these `omni_defaults` to be specified in the `agg_nick_cache`. These
     are read before those in the per-user omni config. If a default is set
     in the `agg_nick_cache`, that takes precedence over any value in 
     the user's `omni_config`: if a user should be able to over-ride the 
     default, use a different omni config setting (not in `omni_defaults`), or
     use a command line option.
   * Stitcher uses this for the SCS URL.
  * Allow FOAM/AL2S AMs to submit sliver URNs that are the slice URN with an ID 
    appended. 
   * This works around known bug http://groups.geni.net/geni/ticket/1294. (#719)
  * Work around malformed ION sliver URNs: (#722)
   * Allow submitting URNs that use the slice authority as the sliver authority.
   * If the sliver urn reported by sliverstatus is malformed, replace it
     with the proper URN as the manifest returns, so sliver_info reporting
     works without even deleting the existing entry.
   * See http://groups.geni.net/geni/ticket/1292
  * Quiet down some debug logs when printing SSH keys and when talking to CHAPI. (#727)

 * Stitcher
  * Stitcher can now process any multi aggregate bound request. Any request
    with multiple nodes bound to multiple aggregates can be handled directly by stitcher,
    with stitcher calling `createsliver` on each aggregate. Only bound requests
    can be handled though. (#670)
   * Combined manifest is now named: `<slicename>-manifest-rspec-multiam-combined.xml`
  * Added new option `--useSCSSugg` to always use VLAN tags picked
    by the SCS, not letting the AM pick. (#675)
   * Refactor the picking 'any' VLAN tag code into another method,
     and print the INFO message only once. (#705)
  * Add new option `--includehoponpath <hop> <path>` for requiring
    a particular hop only on a particular path, not all paths. (#654)
  * If you have multiple ExoGENI AMs in your request, you must submit
    the request to the ExoSM. Automatically do this. (#689)
  * If multiple aggregates claim to be the ExoSM (due to `--useExoSM` or the above
    work), then merge these together so we only call the ExoSM once. (#688)
   * When doing so, merge `dependsOn` and `isDependencyFor`. (#734)
  * If a link only includes aggregates whose name contains 'exogeni',
    then don't mark the RSpec as needing the SCS. We can use ExoGENI stitching.
    However, if you supply the new option `--noEGStitching` then call the
    SCS anyhow to try to use GENI stitching (which may cause stitcher to fail
    if the SCS does not know of a GENI stitching path between the aggregates).
    Mixing links between ExoGENI AMs and stitched links involving non-ExoGENI AMs 
    remains problematic therefore, as the SCS will fail if it can't find
    every path requested. (#692)
  * Help experimenters avoid links that unexpectedly expire, and avoid
    links that continue past the expiration of compute nodes. (#577)
   * Improved reporting of actual sliver expirations when the run is complete.
   * Set the desired sliver expiration in the request RSpec based on
     current (September, 2014) aggregate policies. InstaGENI and ION/MAX
     aggregates (at least) honor this request. In practice this means
     that many requests will all expire at the same time. 
   * Note that some Utah aggregates' policy limits new slivers to 5 days, so
     many circuits will all expire in 5 days. Renew your reservation if needed.
   * New aggregate types or new local aggregate policies will require changes
     to the code.
  * "`Insufficient rights`" error is fatal at SFA AMs. (#677)
  * "`Malformed arguments: *** verifygenicred`" is fatal at PG AMs.
    Perhaps the slice needs to be renewed? (#691)
  * "`Malformed rspec`" error is fatal at SFA AMs. (#693)
  * `Duplicate node`" is fatal at PG/IG (2 nodes same `client_id`). (#701)
  * Avoid requesting VLAN tag 'any' at OESS and DCN AMs. (#644)
  * Be sure to avoid requesting 'any' from AMs that do not support it. 
    Copy the `isOESS` attribute across SCS calls. (#681)
  * In `devmode`, keep going if request RSpec is of wrong schema. (#673)
  * Always allow a request RSpec of either PGv2 or GENIv3. (#673)
  * Use relative imports in `scs` if possible. (#658)
  * Loop over all links when adding `component_manager` and `property`
    elements, rather than exit on first. (#680)
  * If a DCN AM reports insufficent bandwidth in sliverstatus, fail. (#653)
  * Handle an OESS VLAN unavailable error. (#696)
  * Check the `-a` arguments for RSpecs bound to a single AM (as
    above, determined by `component_manager_id` on nodes). (#687)
   * Fill it in if missing.
   * Warn if it is more than one AM or differs from what the RSpec specifies.
  * Fix up combining manifests: (#612)
   * Fix bug in finding links to avoid adding stitching links as regular links.
   * Combine all top-level attributes so all namespaces are declared.
   * Handle odd namespace for `schemaLocation`. (#703)
   * Basic support for 2 rspecs with the same node client_id on different AMs. (#700)
   * Merge in any non node/link/stitching top level elements in the combined manifest. (#699)
  * Fix up detection of error codes, specifically when looking at
    `value` in return triple. (#702)
  * If a VLAN was unavailable and another AM picked the tag and full negotiation
    is required, for now fail to the SCS to handle it - even for user requested
    aggregates. (#708)
  * Catch errors XMLifying RSpecs - errors can happen from malformed requests. (#709)
   * When printing errors, print `nodeName` of the element, not `name`. (#723)
  * "`No stitching path`" is fatal at PG. (#710)
  * Avoid treating `value` as a string - it is usually an int. (#711)
  * Set SCS URL from the omni_config entry under `omni_defaults` named `scs_url`
    if present, but over-ride that with any commandline value for `--scsURL`.
    This allows changing the default SCS location without updating Omni. (#713)
  * "`such a short life for a sliver`" is fatal at PG. (#714)
  * "`Error encountered converting RSpec to NDL`" is fatal at EG. (#715)
  * "`Embedding workflow ERROR` is fatal at EG. (#716)
  * Fix copying attributes for later tries when the URN changed,
    like switching from an EG rack to the ExoSM. (#718)
   * This bug causes requesting VLAN `any` from EG AMs.
  * For OESS/AL2S AM: Force a call to `sliverstatus` after reservations,
    so slivers are reported to the Clearinghouse. Works around 
    known AL2S issue http://groups.geni.net/geni/ticket/1295. (#717)
  * Re-calculate ready aggregates when launcher catches an error. (#720)
  * ProtoGENI needs the available ranges to all exclude any failed tags
    at all hops at the AM or that face the AM. In particular when a DCN aggregate
    gives a VLAN PCE error. Work around this shortcoming. (#721)
  * Generic `Exception` from OESS is fatal. (#728)
  * If an upstream AM picked a tag that is unavailable locally: (#725)
   * Mark local unavailable tags as unavailable upstream.
   * Check all hops to make such corrections, and then retry at the SCS.
   * Exclude local unavailable tags from the upstream request range, bail to the SCS,
   * Before doing allocations, check hops that do not import VLANs for errors:
    * Range requested must exclude unavailable tags.
    * Hops that import from this hop must have their tags marked unavailable here, 
      and the tag range here must exclude tags marked unavailable there.
    * Bug fix in this logic to handle hops at AMs that don't support 'any'. (#732)
  * Fix regular expression for finding circuit IDs in sliver URNs to handle more variety.
  * Rework logic for when a hop that imports vlans means we cannot
    redo the request locally (#726)
   * Logic comparing the hop to failedHop was buggy, causing the code
     to try to handle locally cases that cannot be handled locally.
     (Like a VLAN unavailable at AL2S.)
   * Make sure the local hop's unavailable tags includes any failed tag.
   * Make sure the hop this imports from's unavailable tags includes the failed
     tag.
   * AL2S style failure where no specific hop failed and hops import is still a case we
     cannot redo locally.
    * The tag selected on such hops should be marked unavailable where we
      import from.
  * Handle new VLAN unavailable error message from OESS. (#729)
   * And properly parse it. (#737)
  * Handle malformed status from ION where 1 circuit failed but overall status is ready. (#731)
  * When editing down the available range, exit if the range is now empty. (#733)
  * Exit from launcher if 0 ready aggregates but not done - that's a bug. (#735)
  * Ensure `inProcess` is false when we retry. (#736)
  * Clarify some error messages: (#741)
   * `Topology too complex` means we need to go to the SCS to find a VLAN, but will retry.
   * ExoGENI `Embedding workflow ERROR` can mean no more VLAN tags. 
  * When reading an alternate URL using the agg_nick_cache, use the proper URL not the 
    version without the http/https prefix used for matching. (#740)
  * Exit if an EG AM is in maintenance (#742)

 * readyToLogin
  * Handle when omni switches AM API version number (#643)
  * Remove defunct code (#666)
  * Remove reliance on 'pg_manifest' field of !SliverStatus return.  Leave fallback code for now. (#665)
  * Replace `--noFallbackToStatusForPG` with `--fallbackToStatusForPG` with the opposite meaning (#393)
  * Handle the same client_ids at different aggregates (#669)
  * Handle errors from AMs getting the manifest using APIv3. (#707)
   * Better error detection.
   * Also, use cached !GetVersion information if available.

 * remote-execute
  * Allow `--host` to be specified multiple times (#668)

 * clear-passphrases
  * Use SFA libraries to remove passphrases, removing reliance on OpenSSL binary.
    Better error handling and cleaner log messages. 
    Use `oscript` for config file loading. (#664)

 * gcf
   * Return `geni-expires` from the AM API v2 AM. (#679)

gcf 2.6:
 * Omni
  * New function `removeslicemember <slice> <username>`: 
    Remove the user with the given username from the named slice. (#515)
  * Add functions `listprojects` to list your projects, and `listprojectmembers`
    to list the members of a project and their role in the project and
    email address. (#495)
  * Include `addMemberToSliceAndSlivers` in Windows and Mac binaries (#585)
  * Include `remote-execute` in Mac binaries (#601)
  * Record FOAM reservations at the clearinghouse when using the
    `chapi` framework, by using fake sliver URNs. (#574)
  * `listslicemembers` honors the `-o` option to save results to a
    file, and `--tostdout` to instead go to STDOUT. (#489)
  * `listslivers` honors the `-o` option to save results to a file,
    and `--tostdout` to instead go to STDOUT. (#488)
  * `get_ch_version`, `listaggregates`, `listslices`, `listmyslices`,
    `listkeys`, `listmykeys`, `listimages`, and `nicknames`
    honor the `-o` option to save results to a file,
    and `--tostdout` to instead go to STDOUT. (#371)
  * `listkeys` return is a list of structs of ('`public_key`',
    '`private_key`'), where `private_key` is omitted for most
    frameworks and most cases where not available. (#600)
  * Added `print_sliver_expirations` to print the expirations of your
    slivers at requested aggregates. Also print sliver expirations from
    `sliverstatus`, `listresources` and `createsliver` calls. (#465, #564, #571)
   * Added new utilities in `handler_utils` to extract sliver
     expiration from the manifest and sliverstatus.
  * Clean up console log messages. (#623)
  * Retry on AM busy message two more times, sleeping 15 seconds instead 
    of 10. (#624,#635)
  * Restore printing of non-standard options used in command summary. (#625)
  * Help specifies defaults for more options. (#626)
  * Mac install clears old `omni.py` and similar aliases (#556)
  * Fix `get_cert_keyid` to get the key id from the certificate (#573)
  * `renewslice` properly warns if your new expiration is not what you
    requested (#575)
  * rspec_util utility takes optional logger (#612)
  * Add support for talking to SA/MA that speak Federation API v2.
    To use the v2 APIs, add to your `omni_config`: `speakv2=true`. (#613)
  * Ensure manifest from `createsliver` is printed prettily.
    `getPrettyRSpec` takes a flag on whether it does pretty
    printing, default True. Do not do pretty printing on most
    Ads, and some manifests. Uses less memory. (#610)
  * Clean up error getting slice credential for unknown slice from
   `chapi` clearinghouses. (#538)
  * Clarify error messages in `delegateSliceCred`. (#619)
  * Harden update of `agg_nick_cache` to avoid replacing a good cache
    with one that was empty or incomplete on download. (#631)
  * Document creating an alias for `addMemberToSliceAndSlivers`
    in `INSTALL.txt`. (#632)
  * Avoid error doing `listprojects` when user has none. (#637)
  * More use of `os.path.join`, `os.sep`, `os.normpath` for Windows support (#639)
  * Ensure SFA libraries look for the temp dir in `TMP` as well as `TEMPDIR`, and try to create
    the directory if it doesn't exist. (#560)

 * stitcher
  * Where possible, request that the AM pick the VLAN tag,
    by requesting 'any'. Therefore, many fewer VLAN unavailable
    errors. This only works at AMs that are VLAN producers or
    per the SCS do not depend on other AMs. This does not currently work at
    ExoGENI or GRAM-based AMs. (#576,#604)
  * Put the list of AMs used by the stitched slice in `~/.gcf`, not
    the current directory. So you can be in a different directory later 
    to find it. (#462)
  * Added new option `--fileDir`. If provided, all stitcher files go in this directory,
    and not the `/tmp` and `~/.gcf` 
    and current working directory otherwise used. This prefix also modifies 
    the value from `--prefix`, so other output files are written to this directory. 
    Therefore 2 stitcher instances can run in parallel. (#588)
   * Be sure to manipulate directories as absolute paths, so '.' works. (#629)
   * Test to ensure fileDir is a writable directory. (#633)
  * Support GRE links (instead of or in addition to stitched links). (#562)
  * Clean up logging: console log messages are cleaner and fewer. 
    Stitcher produces a debug-level log file named `stitcher.log`
    suitable for use in reporting problems. (#450)
   * Ensure log config file is found when running from other directories. (#628)
   * When the logging.conf file cannot be read (e.g. in Windows and Mac
     binary archives), try `pkg_utils`. Else, read a default configuration
     from a python constant. (#641)
  * Remove the MTU bug as a known issue, since it is fixed. (#555)
  * On an `INSUFFICIENT_BANDWIDTH` error, try excluding this AM, and
    advise the user to try less bandwidth. (#579)
  * Fix handling of ProtoGENI error messages and codes to reflect new
    use of VLAN_UNAVAILABLE and other error codes. (#602)
  * Add support for stitching schema v2: change schema versions to
    make AM happy as needed, find VLAN tags in the openflowl2sc
    capabilityDescriptor OR the l2sc descriptor (not both). Also added
    new option `--savedSCSResults` for running from saved SCS
    results. (#578)
  * At run end, print sliver expiration times for each AM, and warn if there are
    differences across AMs. (#572)
  * Exit if any nodes are unbound in the request. (#614)
  * Pass the usual `verbosessl` option to create the SCS client,
    allowing verbose logging of SSL connections to the SCS. (#557)
  * New range to pick a tag from must be limited by the available
    tags on other hops on the same path if they don't translate.
    Avoid picking a tag on one hop and copying it to another
    where it is illegal. (#558)
  * Make "Adding aggregate option" messages debug level (#584)
  * At PG/IG, `Need node id for links` is fatal (#583)
  * Request from the SCS the merged paths workflow, although we
    do not use it, as this forces SCS to detect workflow loops. (#580)
  * Clearer error messages when there are no more VLANs for stitcher
    to try. (#561)
  * Global IDs are per DCN AM, so record them on the hop not the path,
    to avoid misleading warnings on paths that cross 2 DCN AMs (like
    MAX and ION). (#582)
  * Support producing integrated manifest RSpec when using a GRAM-based AM. (#605)
  * `no edge hop` message at ProtoGENI AMs is fatal. (#611)
  * `--noReservation` exits with code `0`. (#609)
  * `Error in building the dependency tree, probably not available
    vlan path` at EG means the VLAN is unavailable. (#606)
  * `Edge iface mismatch when stitching` is fatal at PG AMs. (#615)
  * Turn down some ExoGENI only harmless messages. (#321)
  * Honor `--tostdout`, `--prefix`, and `--outputfile` in
    controlling where expanded request RSpecs are written
    when using `--noReservation`. (#608)
  * Pause between calls to the SCS the full 600 seconds only if we tried
    a reservation at a DCN AM - not just if any AM in the topology is a DCN AM. (#351)
  * On `VLAN PCE` error from a DCN AM, if we had asked for 'any' from the endpoints,
    then re-request asking for a different tag. Note that this still fails
    due to an IG bug. (#622)
  * Exit if the request RSpec requires an aggregate for which the URL
    is unknown. (#630)
  * When reserving at a DCN AM, if the expiration is after the slice expiration
    (a bug - ggw#1258), renew at the AM back to the slice expiration. (#638)
  * More use of `os.path.join`, `os.sep`, `os.normpath` for Windows support (#639)
  * If CWD is not writable and `fileDir` isn't already set, set `fileDir` to
    a writable temporary directory to hold stitcher output. (#642)

 * omni-configure
  * Support iMinds PG instance, and fix error message on unsupported
    PG SA (#597)

 * readyToLogin
  * Handle malformed sliver status (#599) 
  * Be robust to malformed EG manifest missing 'state' attribute. (#636)

 * gcf
  * Support for `geni_extend_alap` option in renew on GCF AMv2 and AMv3 (#414)
  * Support for `geni_am_type` and `geni_am_code` in GCF AMv3 (#568)
  * Fix gcf-test to work with AM API v3 again. (#616)

 * acceptance
  * Use your GENI Clearinghouse and Portal account for acceptance testing, not pgeni.
    And use resources from utahddc, not the GPO PL nodes. (#617)
  * Document scripts `am_api_accept_scaling.py` and `am_api_accept_nagios.py`. (#618)

gcf 2.5.3:
 * omni-configure:
  * Clean up output and function of `omni-configure` (#436)
    * Made `omni-configure` easier to use in cases where you are
    recreating an omni_config.
      To reconfigure an existing config and overwrite any relevant
      files try:
        `omni-configure --replace-all`
    * Refactored code for easier maintenance
    * `omni-configure` now records files that it writes in a new
    section of the omni_config
    * New option `--clean` will delete many files generated by
    `omni-configure`
    * New option `--replace-all` will act as if the user answered
    "yes" when asked whether to replace an existing file with a
    new one
    * Look for a portal omni bundle file named `omni.bundle` first
    before looking for `omni-bundle.zip`

 * omni
  * Can now parse omni-configure sections of omni_config. (#436)

gcf 2.5.2:
 * Update the OpenSSL version used in the Windows package to 1.0.1g,
   avoiding the heartbleed vulnerability. (#594)
 * Update various packages in Windows and Mac binaries to be
   consistent versions. (#595)

gcf 2.5.1:
 * Update licenses file for Windows and Mac Omni packages (#552)

gcf 2.5:
 * Released Windows and Mac OS X packages of the Omni experimenter
   utilities. (Developer gcf components are not included.)
 * Omni adds the ability to contact clearinghouses that speak the
   Uniform Federation API using framework type `chapi`
 * When using the new `chapi` framework allow a `--useSliceAggregates`
   option to specify that the aggregate action should be taken at all
   aggregates at which you have resources in this slice. (#507)
 * Added new options to allow installing SSH keys of all slice members
   when using the new `chapi` framework. (#491, #278)
 * Refactored the source code to make it easier to import Omni in
   other tools. Look in `src/gcf` for directories that were
   previously directly under `src`. (#388) Thanks to Nick Bastin.
 * Added utilities for creating and processing 'Speaks For'
   credentials (which Omni can pass along to aggregates and to Uniform
   Federation API clearinghouses).
 * Timeout Omni calls to servers after 6 minutes (controlled by `--ssltimeout`)
 * Stitcher adds an option to force use of the ExoSM for EG resources.
 * Stitcher saves the manifest RSpec to a file by default.
 * Stitcher fills in capacity on your links where it is missing
   (amount is configurable)
 * Stitcher adds the ability to query the Stitching Service for a list of
   stitchable aggregates.

 * omni
  - Add a new framework type `chapi` for talking the Uniform Federation API 
    (http://groups.geni.net/geni/wiki/UniformClearinghouseAPI)
    to compliant clearinghouses (e.g. GENI Clearinghouse). (#345, #440)
   - See `omni_config.sample` for config options required
   - To upgrade a `pgch` config for `ch.geni.net` to a `chapi` config:
    - Change `type = pgch` to `type = chapi`
    - Change `ch = https://ch.geni.net...` to:
{{{
ch=https://ch.geni.net:8444/CH
ma=https://ch.geni.net/MA
sa=https://ch.geni.net/SA
}}}
   Included in this change:
   - When creating or renewing or deleting slivers, tell the Slice Authority.
     This allows the SA to know (non-authoritatively) where your slice
     has resources. (#439)
   - New function `listslivers <slice>`: lists the slivers reported to 
     the slice authority in the given slice, by aggregate (with
     the sliver expirations). Note that this information is not
     authoritative - contact the aggregates if you want to be sure
     not to miss any reservations.
   - New function `listslicemembers <slice>`: lists the members of
     the given slice, with their email and registered SSH public
     keys (if any) and role in the slice. (#421, #431, #278)
   - New function `addslicemember <slice> <username> [optional: role]`:
     Adds the user with the given username to the named slice,
     with the given role (or `MEMBER` by default). Note this
     does not change what SSH keys are installed on any existing
     slivers. (#422, #513)
  - Support `geni_extend_alap` with new `--alap` option, allowing you to
    request that slivers be renewed as long as possible, if your
    requested time is not permitted by local AM policy. (#415)
  - When using the new `chapi` framework allow a `--useSliceAggregates`
    option to specify that the aggregate action should be taken at all
    aggregates at which you have resources in this slice. (#507)
   - Any `-a` aggregates are extra. 
   - At other frameworks, this is ignored.
   - This option is ignored for commands like `createsliver`,
   `allocate`, `provision`, and `getversion`.
  - Added new option `--noExtraCHCalls` to disable calls to the
    clearinghouse to report slivers, query for slivers, or query
    a list of aggregates; explicit CH calls and retrieving credentials
    is not effected. (#514)
  - Added new options controlling what SSH keys are installed on
    compute resources. Default behavior is unchanged. These options
    control what users are created and SSH keys installed in new
    slivers from `createsliver` or `provision`, or when you update
    the installed users and keys using 
    `performoperationalaction <slice> geni_update_users`.
    If you supply the new option `--useSliceMembers` and your
    clearinghouse supports listing slice members (i.e. the new `chapi`
    type), then Omni will fetch the members of your slice from the
    clearinghouse and their public SSH keys, and send those to the
    aggregate to install on new compute resources. (#278, #441)
    By default, Omni will ''also'' read the users and SSH keys
    configured in your `omni_config` as usual, ''adding'' those users
    and keys to the set downloaded from the clearinghouse, if any.
    You can skip reading the `omni_config` keys by supplying the new option
    `--ignoreConfigUsers`.
    As before, `performoperationalaction` allows you to specify a file
    containing options with the `--optionsfile` option. If that file
    specifies the `geni_users` option, then that is the only set of
    users and keys that is supplied with `performoperationalaction`.
    However, if you do not supply the `geni_users` option from a file,
    Omni uses the same logic as for `createsliver`, optionally
    querying your clearinghouse for slice members, and by default 
    reading users and keys configured in your `omni_config`. (#491)
  - If set, `GENI_FRAMEWORK` environment variable is the default for
    the `--framework` option (#315). Thanks to Nick Bastin.
  - If set, `GENI_USERCRED` and `GENI_SLICECRED` environment variables
    set the default path to your saved user and slice credentials
    (#434) Thanks to Nick Bastin.
  - Handle `~` in `usercredfile` and `slicecredfile` (#455) Thanks to
    Nick Bastin.
  - Support querying for other users' SSH keys where the CH supports it (#472)
  - Allow nicknames or URLs in the aggregates list in `omni_config` (#476)
  - Allow `PerformOperationalAction` on v2 AMs (#412)
  - Renew Slice returns actual new expiration (checks the SA, not just
    assuming success means you got what you asked for) (#428, #447)
  - Add a 360 second timeout on AM and CH calls. Option `--ssltimeout`
    allows changing this. (#407)
   - If Omni hangs talking to a server you believe is up, try
     specifying `--ssltimeout 0` to disable the timeout. Some servers
     cannot handle the timeout request. (See ticket #506)
   - Note this timeout does not work on old versions of python2.6 due
     to a known python bug: http://bugs.python.org/issue5103
  - Speed up `listaggregates` in `pgch` framework (don't test AM API
    compliance) (#482)
  - Refactored the source code to make it easier to import Omni in
    other tools. Look in `src/gcf` for directories that were
    previously directly under `src`. (#388) Thanks to Nick Bastin.
   - Your Omni based tool no longer needs to include any of the top
     level scripts that Omni/GCF includes, nor to provide the existing
     Omni `main`.
   - Most of the code in `omni.py` has now been moved to
     `gcf/oscript.py`
   - To update your script that uses omni as a library:
    - Change `import omni` to `import gcf.oscript as omni`
  - Avoid sending options to `getversion` if there are none, to support querying v1 AMs (#375)
  - Fix passing speaksfor and other options to `createsliver`, `renewsliver` (#377)
  - `renewslice` when given a slice credential replaces the saved 
    slice credential in place, rather than in a new filename. (#386)
  - Create any directories needed in the path to the `agg_nick_cache` (#383)
  - If using `--AggNickCacheName` and can't read/write to the specified
    file, omni should fall back to reading `agg_nick_cache.base` (#384)
  - Look up AM URN by URL in the defined aggregate nicknames (#404)
  - Support named timezones when renewing, etc (#503)
  - Eliminated a repetitive log message (#384, #385)
  - Fix bug in APIv3 calling status with slivers with different
    expiration times (#408)
  - Fit Omni result summaries in 80 character wide terminals (#409)
  - `ForceUseAggNickCache` avoids fetching new cache even if the agg
    nick cache is old (#391)
  - SFA slice and user records changed: keys and slices moved (#429)
  - Fix bug in handling errors in `listimages` and `deleteimage` (#437)
  - Support unicode urns (#448)
  - Return any error message from a CH on `getusercred` (#452)
  - Return error on SA error in `listslices` (#456)
  - Omni `cred_util.py` uses an omni logger (#460)
  - URN testing requires 4 `+` separated pieces (#483)
  - Log at debug when downloading the aggregate nickname cache fails (#485)
  - `chapi` framework looks up the MA and SA at the clearinghouse,
    though you can configure where they run. (#490)
  - Warn when acting at all AMs in the clearinghouse - slow (#461)
  - Speaks for option that Omni passes to aggregates has been renamed
    `geni_speaking_for` (#466)
  - Show the AM nickname instead of URL in output (#424, #504)
  - Properly parse the verbose config option and let the commandline
    `--verbosessl` over-ride it talking to clearinghouses. (#509)
  - Ensure `geni_version` on credential structs is a string.
    Fix bug in `get_cred_type` and correct for a chapi bug. (#516)
  - Notice invalid slice and member names earlier and suppress ugly
    tracebacks on most `chapi` framework errors. (#517)
  - Support AM API draft proposal O1 and allow '.' and '_' in sliver
    names, and do not complain or stop needlessly on illegal sliver
    names. (#518)
  - Catch parse errors when determining credential type (#521)
  - Using `chapi` framework, expired slice expirations are printed (#523)
  - When doing `renewsliver --alap`, if the real expiration is not in
    the `output` slot, call `sliverstatus` to get it. (#527)
  - Bail early from `createsliver` or `createimage` if the user
    didn't specify exactly one aggregate. (#395)
  - Update copyrights to 2014 (#463, #426)
  - Handle non string rspec when printing RSpec (#445)
  - Allow `--optionsfile` with `createimage`, `deleteimage`, and
    `listimages`. (#532)
  - Allow underscore in generated clean filenames (#533)
  - Handle `createslice` errors at the GENI Clearinghouse that might
    be due to having the wrong case, now the project and slice names 
    are case sensitive. (#535)
  - Trim trailing newlines before installing SSH keys (#537)
  - Explicitly import framework files in `oscript.py` to support
    Windows and Mac binaries. (#542)
  - Fix wording and licenses for Windows and Mac binaries (#541)
 
 * stitcher
  - Completely parse workflows 3+ hops deep (#432)
  - Retry if SFA AM gives error indicating a new project (#433)
  - scs.py supports monitoring style invocation. Invoke scs.py directly. 
    `--monitoring` suppresses some output, and `--scs_url` changes the SCS URL.
    Return 0 if SCS is up, 1 on error. (#394)
  - Fix call to delete reservation at an EG AM on allocate error (#406)
  - Handle empty range of VLANs in VLANRange (#471)
  - Report per sliver errors at DCN AMs (#481)
  - Fix circular imports in `RSpecParser` and `objects` (#459)
  - Add option `--useExoSM` to force use of the ExoSM for EG racks,
    where possible. Use this if you are reserving bare metal nodes. (#496)
  - Change filenames to not use bad characters to support Windows (#497)
  - `Could not verify topo` is fatal at PG AMs (#470)
  - `Hostname > 63 characters` is fatal at PG AMs (#475)
  - `Inconsistent ifacemap` is fatal at PG AMs (#477)
  - `Duplicate link` is fatal at PG AMs (#479)
  - `Must delete existing` is fatal at PG AMs (#438)
  - Ensure we have an error message when a DCN reservation failed to
    become ready and we have no circuitIDs. (#480)
  - Save the result manifest RSpec to a file always (not to log)
    unless the user specified `--tostdout` explicitly (#498)
  - Show the AM nickname in addition to URL in output (#424)
  - Suppress some useless log messages (#499)
  - New option to the SCS main `--listaggregates` to list the
    aggregates known to the SCS. (#501)
  - Treat another PG error message as meaning the VLAN is
    unavailable. (#285)
  - `CreateSliver: Existing record` is fatal at DCN aggregates (#438)
  - Note known issues in README-stitching (#469)
  - Added option `--defaultCapacity` to specify the default capacity
    to fill in on stitchable links that do not specify a capacity.
    At some aggregates, you must explicitly specify a capacity for
    stitching to work. Stitcher now ensures that all your stitchable
    links have an explicit capacity. (#464)
   - Works around issues http://groups.geni.net/geni/ticket/1039 and 
     http://groups.geni.net/geni/ticket/1101
  - Only add fake interface to a link for `--fixedEndpoint` option if
    there is only 1 interface on the link. (#392)
  - New option `--noReservation` to just get the expanded request
    RSpec, and not actually talk to the aggregates. (#505)
  - Be robust to SCS workflow having a fake all_paths path (#511)
  - When adding a fake node, only do so if there are only interfaces
    from a single AM - multiple interfaces at one AM counts as needing
    the fake one. Similarly, when adding capacity on property elements,
    set the destination based on an interface at a different aggregate. (#512)
  - Stop changing AM URL based on getversion Ad (breaks if AM lists wrong
    URL, as was happening). (#528)
  - Error from DCN AM is fatal: 'Login base must be specified'. (#529)
  - Avoid duplicating ExoSM in list of AMs when using `--useExoSM` (#530)
  - Major rewrite of code to handle an unavailable VLAN tag (#486)
   - Do not allow picking a tag already picked by same interface
     on a different path
   - Complain and bail if we run out of tags to pick from
   - Distinguish between tags that are available and tags to pick from
   - Cleaner error messages
   - For PG AMs (if we can tell), avoid using the same tag anywhere at
     the AM (except on the same path). (#355)
  - Allow underscore in project names to generate different saved slice
    credential files, so 2 slices aren't confused. (#533)
  - A `Malformed keys` error is fatal, so stop. (#537)
  - "Signer certificate does not have a URL" is a fatal error. (#539)
  - Clarify error logs to be clear if it was a VLAN unavailable error,
    aggregate error, or stitcher error, and if there is something
    specific the experimenter should do to fix it. (#540)
  - Internal API errors at DCN AMs are fatal (#546)
  - Avoid DCN AMs as the basis for the combined manifest,
    to avoid namespace problems in DCN manifests. (#549)
  - Try to handle a failed status that means vlan unavail in OSCARS (#547)

 * gcf
  - AM API v2 GCF AM now has a local policy limiting renewals to
    MAXLEASE days, set to 365. If `geni_extend_alap` is supplied, then
    renew any slivers as long as possible, reporting the new expiration. (#414)
  - Ensure that manifests include `client_id`, `component_id`,
    `component_manager_id`, and `sliver_id`. Also ensure that the sliver
    IDs are consistent with `sliverstatus` and between calls. Also clean
    up manifest formatting. (#484)
  - AM API v3 GCF AM must respect the `gcf_config` name of the AM authority (#487)
  - Add support for ABAC speaks for credentials to libraries,
    aggregates (#413)
  - Support named timezones when renewing, etc (#503)

 * acceptance tests
  - `get_ch_version` should return an `int` for `api`, not a `float` (#449)
 
 * omni-configure
  - Added Kentucky as a CH/SA authority (#453)
  - Add support for speaking the common Clearinghouse API (CH API) to
    the GENI Clearinghouse/Portal.  Use `--not-use-chapi` to get the old behavior. (#519)

 * readyToLogin.py
  - Add support for v2 GRAM (#444)
  - Fix error with called immediately after `createsliver` (#399)
  - Make work with `--useSliceAggregates` (#534)
  - Avoid errors when reservations include SFA AMs with no nodes. (#536)

 * Added new script `examples/addMemberToSliceAndSlivers` (#508)
  - Given a slice and a username, add the user to the slice and then
    add their Clearinghouse registered SSH keys to all existing slivers.

gcf 2.4.2:
 v2.4.2 contains changes to support running omni on Windows.
 * omni
  - On Windows, fix bug in construction of urls from
    `default_rspec_location` (#401)
 * readyToLogin.py
  - Better handle whitespaces between users' keys specified in the
    omni_config (#396)
 * omni-configure.py
  - Remove dependences on outside call to `ssh-keygen` (#400)
  - Set the default location of the `omni-bundle.zip` specified with the
    `-z` option on Windows XP (#402)
  - Fix bug that caused `.gcf` directory to not get created on Windows
    (#403)
 * acceptance tests
  - Use crossplatform `getpass` module instead of UNIX-only `pwd`
    modules in omni_unittest.py (#397)

gcf 2.4.1:
 * Modify readyToLogin.py to work with new login info in InstaGENI
   manifests (#389)

gcf 2.4:
 * omni
  - Add nicknames for RSpecs; includes ability to specify a default
  location. See the sample omni_config for details. (#265,#360,#361)
  - Make `allocate` accept rspecs loaded from a url (#287)
  - New command `nicknames` lists the known aggregate and rspec nicknames (#146)
  - Split aggregate nicknames into a separate file from `omni_config`. (#352)
    Omni periodically downloads a config file of standard aggregate
    nicknames so you don't have to define these, and can get such
    nicknames as soon as new aggregates are available.
  - New option `--speaksfor` to specify a user urn for the speaks for option. (#339) 
    See http://groups.geni.net/geni/wiki/GAPI_AM_API_DRAFT#ChangeSetP:SupportproxyclientsthatSpeakForanexperimenter
  - New option `--cred` to specify a file containing a credential to
  send to any call that takes a list of credentials. Supply this
  argument as many times as desired. (#46)
  - New option `--optionsfile` takes the name of a JSON format file
  listing additional named options to supply to calls that take
  options. (#327)
  Sample options file content:
{{{
{
 "option_name_1": "value",
 "option_name_2": {"complicated_dict" : 37},
 "option_name_3": 67
}
}}}
  - Log messages: include timestamp, make clearer (#296)
  - Renew to now or past raises an exception (#337)
  - Re-organize Omni help message for readability (#350)
  - When renewing a slice using a saved slice credential, save the new
  slice credential and avoid printing the old slice expiration (#314)
  - Clean up logs and error messages when an aggregate is unreachable. Clients are cached 
   for a given Omni invocation. `CreateSliver` now gets its aggregate similar to other methods. (#275,#311)
  - Add Utah DDC rack (#347)
  - Refactor chhandler credential saving methods into `handler_utils.py` (#309)
  - Explicitly import framework files to support packaging (#322)
  - Ignore unicode vs string in comparing AM URNs (#333)
  - Document omni command line options (#329)
  - Fix parsing of cache ages (#362)
  - Check for 0 sliver expirations in parsing `Provision` results (#364)
  - Allow scripts to use the omni `parse_args` with a supplied parser 
    (one that the script modified from the omni base). (#368)

 * gcf
  - Add timestamps to pgch logs (#297)
  - Make ch optionally multi-threaded, default True (#313,#359)
  - Credential verifier logs when a credential is unparseable but
    moves on to try others (#46)

 * stitcher
  - Add 2 new options to change sleep between sliverstatus calls at
    ION AMs and reservation attempts (#299)
  - Support EG AM Manifests where hop IDs are changed and only some
    hops are included, and vlanRangeAvailable is not trustworthy (#317)
  - Add new `--fixedEndpoint` option for use when link ends at a
    switch, so AMs are happy. (#336)
  - Add new `--noExoSM` option to try to force using local rack VMs
  - Save the slice credential to a file when we check it is valid, if
    it didn't already come from a file. (#309, #331)
  - Delete old getversion files (#307)
  - Retry DCN (ION) reservations at most 3 times locally, not 10 (#332)
  - Find missing AM URLs from `omni_config` nicknames or CH if possible (#319)
  - Stop adding expires attribute on request rspecs (#344)
  - Support SCS !GetVersion for testing (#295)
  - Pause longer before retrying ION circuits (#298, #299)
  - A Link with 2 identical AMs really has only 1 AM, so use Omni (#300)
  - Give up on fatal mapper errors from ProtoGENI based AMs (#301)
  - Sleep between runs after re-calling SCS, in case the sleep isn't
    needed. (#305)
  - Quiet down errors merging ExoGENI manifest RSpecs (#321)
  - Be a little more careful when merging hops in the combined manifest RSpec (#323)
  - Be sure to re-enable logging when an omni call raises an exception
    (#335)
  - Support multiple circuits when parsing sliverstatus at DCN AMs
    (#292)
  - PG AMs now report the failed path/tag - use that to ID the failed
    hop (#354)
  - Be sure to use distinct tags when 2 paths go across the same
    hop. Generally clean up code to pick a new VLAN tag locally (#353)
  - Fix up use of minidom Document (#358)
  - Bail out more completely if a transit aggregate has a fatal error (#365)
  - Be sure `--noExoSM` option is honored: load the AM nickname cache, 
    and make sure we do all the usual omni option post processing. (#367)
 
 * omni-configure.py
  - Add support for rspec nicknames and default rspec locations (#326)

 * readyToLogin
  - When _using_ the `--no-keys` option, don't check whether the user has
    any private ssh keys to use logging into nodes (#341)
  - When _not_ using the `--no-keys` option, print a helpful error message
    when you bail due to a lack of having any private SSH keys to use
    logging into nodes (#342)
  - Fix bug if call `readyToLogin` against multiple AMs where not all of
    them have resources allocated to the indicated slice (#330)
  - Fix bug when `readyToLogin.py` reports ready when some node has failed (#343)
  - Add support for ExoGENI multi-user slices to readyToLogin.py (#366)

 * remote-execute
  - Fixed bug handling multi-user slices (#349)

 * expirationofmyslices
  - Allow calling without a username (#370)

 * acceptance tests
  - Added test for `get_ch_version` (#316)
  - `test_getusercred_nagios()` downloads a user credential and
    validates its format for use with monitoring (#338)
  - Added `am_api_accept_scaling.py` which contains a scaling test (#324)
  - Don't try to renew a slice shorter (#363)

gcf 2.3.2:
 * omni
  - Make framework_pgch not require a project if slice URN is given (#293)
  - Stop common errors in framework_pgch.py from throwing a stacktrace (#306)
 * clear-passphrases.py
  - fix bug when omni_config is in certain directories (#304)

gcf 2.3.1:
 * Added a new script to do GENI VLAN stitching: stitcher.py
 See README-stitching.txt
 This script uses the GENI stitching service to expand a request RSpec
 to allow you reserve VLANs that cross between GENI aggregates. 
 `createsliver` or `allocate` commands with an RSpec that requires
 stitching will be processed by the stitcher code. All other calls
 will be passed directly to Omni.
 All calls are APIv2 (hard-coded) currently. The input request RSpec
 does ''not'' need a stitching extension, but should be a single RSpec
 for all resources in all aggregates that you want stitched together
 in the slice. To create a request that needs stitching, include at
 least 1 <link> elements with more than 1 different
 <component_manager> elements.
 (Ticket #250)
 * Update READMEs to match changes to gcf wiki (#272)
 * Update copyright notices

 * omni
  - Ticket #240: don't print ProtoGENI log URL in result summary on
    success
  - Ticket #242: Be robust to malformed geni_api_versions
  - Refactor file saving utilities out of amhandler and into handler_utils (ticket #248)
  - getversion not caching from PG because the log url looks like an
    error (ticket #249)
  - Busy results from XMLRPC calls missed: is_busy_result looking for
    geni_code in wrong spot (ticket #247)
  - Ensure RSpec test code can call rspeclint (ticket #246)
  - Ticket #245: Return slice URNs from listmyslices in all cases
  - Ticket #226: Look for python in environment in scripts in a more
    friendly way
  - Update sample omni_config (ticket #258)
  - Added `listslices` alias for `listmyslices`, and made username
    argument optional (defaults to your username). (ticket #256)
  - Log ProtoGENI log URL on clearinghouse errors (ticket #251)
  - Added new `get_ch_version` method for querying the the configured
  clearinghouse for its version, if supported. And add support to the
  GENI Clearinghouse interface. (ticket #270)
  - Various minor code cleanup changes
  - Add 3 more known InstaGENI racks to the `omni_config` nicknames
    (ticket #258)
  - Fix pgch handling of new `authority` field for GENI Portal
  accounts, for both slices and users (ticket #279)
  - Make the GENI Clearinghouse framework say 'GENI Clearinghouse', and
  not 'PG' (ticket #281)
  - Add `authority` field to `pgch` framework. Omni users with a 'GENI
  Clearinghouse' account should re download an Omni bundle from the
  Portal and re-run omni-configure, or manually add a line setting
  `authority = panther` (or `ch.geni.net` after June 5). (#268)

 * omni-configure.py
  - Handle local private key in omni-configure for portal accounts (#267)
  - Make `omni-configure.py` handle an `authority` field for framework `pgch` (#269)
  - Make omni-configure.py default to portal accounts ('-f portal') (#271)
  - Modify omni-configure not to use the same filenames for different CHs (#273)
  - Remove typos from omni-configure.py -h (#282)
  - If your SSH private key is not the same as your SSL private key, generate one for use with some tools (#283)
  - Modify the '-e' parameter to take a folder and not a file (#289)
  - Fix: omni-configure overwrites omni_config when told not to (#290)

 * clear-passphrases.py
  - Modified the script so that it works with the private key for the
    SSL cert if not part of the SSL cert file. (#280)
    Detailed modifications are:
      - replaced option -p with -k to specify a path for the private
        key that corresponds to the SSL cert
      - replaced option -k with -e to specify the path for the private
        SSH key
      - added option -c to specify an omni_config file.
      - by default the script works with an omni_config file where it
        parses the selected framework and users and finds the key for the SSL
        cert and of the private SSH keys that are available on the system and
        removes the passphrases
      - if no options are specified it tries to find a default
        omni_config the order is the same as in omni.py
      - you can either run the script with an omni_config file or with
        the -k or -e options. If both -c and -k or -e options are
        specified, -c takes precedence. If -k or -e are specified
        without the -c, then those keys are decrypted, but the default
        omni_config is not looked at.

 * readyToLogin.py
  - Make readyToLogin.py take a --no-keys option to support multiple members in a slice (#276)
  - Fix handling of no-keys option and calling from remote-execute script (#291)

 * acceptance tests
  - Increased the default time to sleep between AM API calls to 30
    seconds, which appears to work more consistently.
  - Suppress some verbose command output by sending results to files.
  - Use the getversion cache when not testing getversion (#236)
  - Update sample omni_config (ticket #258)

 * gcf
  - Restore missing gcf-ch options for specifying credential lifetimes.
  - gcf-pgch takes a new `--use-gpo-ch` option to force using the
    remote GPO Clearinghouse (ticket #255)
  - gcf-test supplies proper namespaces in request RSpecs (ticket #254)
  - pgch tests slice authority and project name for errors (ticket #243)
  - cred_util `CredentialVerifier` does not raise XMLRPC faults (ticket #120)
  - Fix handling of renew sliver error in pgch (ticket #277)

gcf 2.2.1:
 * omni:
  - omni-configure: Added support for automatic configuration of omni
    for portal credentials. (ticket #252)

gcf 2.2:
 * GENI-in-a-Box code is now included, though it is not runnable from
 this source distribution. To learn more, see
 http://groups.geni.net/geni/wiki/GENI-in-a-Box (ticket #215)
 * Updated SFA library files to tag 2.1-17

 * omni
  - If an aggregate does not speak the requested Ad RSpec version and
  the user is just using the default and the aggregate either speaks
  only 1 RSpec format or specified a default Ad format, then use that
  (ticket #212)
  - If all requested aggregates (or most) speak a different AM API
  version than requested, switch to that. Note that API version
  changes are for the entire Omni invocation, not per
  aggregate. Do not change in dev mode, or if the user explicitly
  specified this API version. (ticket #213)
  - Add new options to set log level: `--error`, `--warn`,
  `--info`. This allows scripts using Omni to suppress output. Note
  that at WARN and ERROR levels, command results (like the manifest
  RSpec) are not printed: use `-o`. If multiple log levels are
  specified, the more verbose log level is used. (tickets #209,#223)
  - If an aggregate does not speak the requested Ad RSpec version,
  print a more helpful message. (ticket #211)
  - Added support for the ProtoGENI / InstaGENI 'createimage' method to
  snapshot your disk. This is only minimally supported by
  ProtoGENI. On success, you should see the URN and URL for the new
  image, and later an email will tell you the image is ready, and the image file will be
  available under `/proj/<project>/images/<imagename>.ndz` on the node
  which was associated with the sliver urn used with the Omni command. See
  http://www.protogeni.net/trac/protogeni/wiki/ImageHowTo (ticket #186)
  - Ticket #232: Implemented ProtoGENI/InstaGENI !DeleteImage: supply
  the URN of your image to delete it.
  - Support ProtoGENI/InstaGENI `ListImages`: list the disk images
  created by the given user, or by you if no name given. (ticket #239)
  - Ticket #237: Print PG error log URL if available
  - Ticket #238: Print the PG log URL in INFO logs on success, in
  result summary on error
  - Support GCF CH `list_my_slices` in the Omni `listmyslices` command (ticket #214)
  - Add a 'gib' framework for geni-in-a-box to talk to the pgch clearinghouse
  - Provision now supplies the `geni_rspec_version` option, to specify
  the manifest format to use. (ticket #216)
  - All keys in omni_config are stored lowercase - including aggregate
  nicknames. This means nicknames are case insensitive, and must be
  looked up that way. (ticket # 218)
  - Print error if certificate or key file is empty (ticket #210)
  - Change ProtoGENI Utah, GPO and Kentucky URLs to use port 12369 (ticket #227)
  - Avoid exception if no live AMs are found (ticket #221)
  - readyToLogin.py saves loginInfo and ssh config in files if '-o' option is
  present. It will also use the '--prefix' option for adding a prefix in the
  default filenames (logininfo.txt, sshconfig.txt). By default it will overwrite
  files; use --do-not-overwrite options to avoid this. (ticket #172)
  - readyToLogin.py will set the loglevel of omni to WARN to avoid noisy output,
  use --debug, --info to override (ticket #209)
  - readyToLogin.py handles correctly changes in AM URLs (ticket #206)
  - new remote-execute.py script that enables the user to execute commands in
  his/her GENI hosts from any host using ssh (ticket #224)

 * gcf
  - Add new `list_my_slices` CH command for use from the Omni `listmyslices` command (ticket #214)
  - Add pgch: gcf CH with a ProtoGENI style CH API
  - gcf-am v3: Require `geni_rspec_version` option to `Provision` (ticket #216)
  - Print error if certificate or key file is empty (ticket #210)
  - APIv3 gcf-am Describe now correctly returns an empty manifest for
    an unknown slice (ticket #222)

 * AM API Acceptance Tests
  - Allow an empty return or error from some v3 methods, when slice has
    nothing locally (ticket #220)
  - Added tests for use in monitoring with nagios.  Test `CreateSliver` and `SliverStatus` in
  v2 and v3 (ticket #225).
  - Change ProtoGENI Utah, GPO and Kentucky URLs to use port 12369 (ticket #227)
  - Truncate milliseconds off times used in acceptance tests.  When checking if two times 
  are equal, only check that they are within a second of each other.  (ticket #231)
  - Allow v1 aggregates to return None in cases of failure.  This fixes a bug introduced 
  in gcf-2.0. (ticket #229)
  - Check for type for optional `geni_allocate` and `geni_single_allocation` fields in return 
  from AM API v3 version of `GetVersion`. (#233)
  - Improve checking of sliver expiration time (#234)

gcf 2.1:
 * omni
  - Fix ugly error on createslice error (ticket #192)
  - Fix ugly error on unexpected result format in sample myscript
  (ticket #193)
  - `CreateSliver` now accepts an RSpec in JSON format
  - Clean some output messages (`ListResources`, whether omni lists
  the getversion cache name option, a WARN on v2 getversion at a v1
  AM, etc)
  - Clean generated filenames from a protogeni AM (ticket #196)
  - Report PG error log URN on errors, if available (ticket #198)
  - On API version mismatch, report that error in the run summary
  (ticket #200)
  - Remove extra \n's in rspec output (ticket #202)
  - When we switch AM URLs, be sure result is hashed by correct URL
  (ticket #205)
  - Put overall sliver status in the result summary (ticket #197)
  - RSpec can now be a URL instead of a filename (ticket #189)
  - Strip more useless info from generated filenames
  - Bug fixes, log message cleanup

 * gcf
  - gen-certs: Include UUID in generated certs, per AM API v3
  - gen-certs: Check that user URN is valid per AM API v3
  - gcf-ch: Check that slice URN is valid per AM API v3
  - am2: Wrap all API calls in a try/catch and return proper API error results
  - ch_interface: Sign outgoing messages
  - Do not check /etc for gcf_config

 * AM API acceptance tests
  - Add `--skip-renew` option to skip all `Renew` and `RenewSliver` tests
  - acceptance.log now includes a message of what test is starting, to
  help indicate which logs correspond to any test failures. (ticket #204)

gcf 2.0:
 This is a major release. It includes:
 - AM API version 2 is the default. Include the -V option to use AM
 API v1 aggregates (like FOAM)
 - AM API version 3 is supported by all tools
 - Omnispecs are no longer supported in Omni.
 - Added a `--outputfile` option letting you specify the name of the
 file Omni saves results in.
 - Multiple aggregates can be specified on the Omni commandline using
 multiple `-a` options.
 - Lots of code cleanup and bug fixes.

== Changes in gcf 2.0 ==

 * omni
  - Make AM API default to version 2, and RSpecs default to GENI 3 (in
  Omni, gcf-am, gcf-test). To talk to an AM API v1 aggregate
  (e.g. FOAM), you must supply an option: `-V1`. (ticket #173)
  AM API v2+ aggregates require that you specify the RSpec format you
  want, when using `ListResources`. Omni now specifies the RSpec format
  GENI 3 by default: you can always request a different format, if the
  AM supports it. (ticket #90, #141)

  - Omni no longer supports the deprecated 'omnispecs' RSpec
    format. Use GENI v3 format RSpecs. (ticket #97)
  - Added AM API v3 support (ticket #174)
   - Each API method is a separate Omni command
   - `performoperationalaction` has a synonym: `poa`
   - Omni does not parse Ad RSpecs to reason about valid operational
     states or actions
   - `CreateSliver` and other AM API v1&2 methods work only for AMs
     speaking those versions of the AM API.
   - Added new options `--best-effort`, `--sliver-urn` (`-u`) and `--end-time` to
     support passing `geni_best_effort`, individual sliver URNs to act on,
     and `geni_end_time` respectively
   - Support credential structs: Framework classes are responsible for
     tagging credentials with the appropriate type and version. Internally,
     Omni deals with credentials as opaque blobs, except for a few helper
     routines. Credential saving and loading method write to `.xml` or `.json`
     files appropriately, and infer and correct loaded credentials as
     needed.
   - v3 method returns, which are all structs, are saved to `.json`
     files. This means manifest RSpecs (as returned by Describe, Allocate,
     Provision) are one entry in a larger `.json` file. Note that Allocate
     can take a `.json` file as input, and it will extract the request RSpec
     if needed.
   - AM API v3+ Omni methods all return the full code/value/output struct for use
     by scripts (ticket #183)
   - Omni checks v3 return structs, looking for missing slivers, slivers
     reporting errors, and checking sliver expirations.
  - Omni tries to correct the API version you specify: If you ask for V2
    but are talking to a V3 AM, it tries to reconnect to a V2 URL if the
    AM advertises it. (ticket #91, #141, #164)
  - Added a new option `--outputfile`: With `-o`, this means save command results to
    the given file name. Without this, Omni builds its own filename (as
    before). Include `%a` in specified filename and Omni interpolates an AM
    name. `%s` means insert the slice name. (ticket #175)
  - `getslicecred` and `getusercred` are more consistent in how the result
    is printed, logged, or saved. These methods now honor `-o`, `-p`, and `--stdout` options.
    `getusercred` honors the `--usercredfile` option. (ticket #176)
  - `getversion` output is saved to a `.json` file (ticket #150)
  - Allow specifying multiple aggregates on the command line (multiple
    `-a` options). All methods except `CreateSliver` support
    this. (ticket #177)
  - Added new option `--devmode` (default `False`). When true, only warn on bad
    inputs, but try to pass the bad inputs along anyhow. (ticket #78)
  - Added a new !GetVersion Cache: the results of `GetVersion` are
    cached locally as serialed JSON. `ListResources` and other calls that
    require information from `GetVersion` may use this cache instead.
    `GetVersion` does not use the cache by default. Cache entries
    have a max age, after which we always re-query the AM. (ticket #81)
  - libstitch example: Allow caller to specify the per-AM fake manifest RSpec to
    use when in fake mode, by using a comment in the request
    RSpec. (ticket #178)
  - omni-configure: Added new `-e` option to specify the experimenter's private
    SSH key. The public SSH key will be named `private_key.pub`
    (ticket #143, #144, #145)
  - readyToLogin: handle multiple users, multiple keys, the different
    ways different AMs return results, etc (ticket #117, #161, #171)
  - Omni code has been refactored for maintainability and
    extensability. Calls to clearinghouses are in chhandler.py, and to AM
    API functions are in amhandler.py. In the process, input checking and
    output formatting has been further standardized. (tickets #163, #168)
  - Log and return any AM API error return code and message (ticket #149).
  - Added a new option --raise-error-on-v2-amapi-error: When true, and
    using AM API v2, on an error return code, raise an AMAPIError that 
    includes the full return struct: this allows scripts to reason about
    the return code. This replaces a special case check for code 7
    (Refused) (ticket #183)
  - `getversion` returns the full struct (code/value/output) to
    scripts (ticket #183)
  - A couple utility methods can take no slice name, just a slice
    credential filename, and read the slice name/urn from the
    credential. See print_slice_expiration
  - When reading a credential from a file, make sure it matches the
    expected slice.
  - Log clearly when a supplied credential filename was not used,
    and instead omni contacted the clearinghouse (ticket #165)
  - Use json.dumps to produce pretty dict output; this allows
    re-parsing that output in Omni, e.g. in Allocate to get the request
    RSpec
  - Replace old `doNonNative` scripting example (`myscript.py`) with a
    script that reads the AM URL and slice name from a comment in the
    supplied RSpec file. (tickets #97, #184)
  - Remove obsolete setup-*.py files. Follow INSTALL.txt to install
    GCF an Omni. (ticket #169)
  - Added a utility function that checks for valid URNs by type,
    including checking AM API v3 rules restricting characters in
    URNs. (ticket #113)
  - Updated to latest SFA (from around July 20th, 2012)
  - Clean up `createsliver` output (ticket #139)
  - `Listresources` notes if supplied slice credential is expired (ticket #162)

 * gcf
  - Make AM API default to version 2, and RSpecs default to GENI 3 (in
    Omni, gcf-am, gcf-test). To talk to an AM API v1 aggregate
    (e.g. FOAM), you must supply an option: `-V1`. (ticket #173)
  - Add AM API v3 support, including tracking resource states and
    multiple slivers. Resource actions are geni_start, geni_stop,
    geni_restart. (ticket #156)
  - gcf-test: Add support for API v2 and v3, making v2 the default
    (matching other scripts) (ticket #179)
  - Updated to latest SFA (from around July 20th, 2012)
  - Added a GCF AM that proxies connections to other AMs, using a certificate
    retrieved from the new GENI Clearinghouse, plus a test script.
    Added gcf-gch: An XMLRPC interface to the new GENI Clearinghouse
  - Test for non existent certificate and key files, to provide nice
    error feedback (ticket #180)
  - `getversion` in v2 must return `geni_api_version` (ticket #151)

 * AM API acceptance tests
  - Added AM API v3 support. Not all bad-input style tests are
  implemented yet. (ticket #181)
  - Fuller testing of the `geni_available` flag (ticket #153)
  - Check for `geni_api_version` in `getversion` (ticket #152)
  - Allow optional fields to be None (ticket #185)

gcf 1.6.2:
 * omni
   - Added omni-configure.py script to autogenerate the omni_config (#127)
   - Log malformed sliverstatus (#128)
   - Better missing file error messages in delegateSliceCred (#129)
   - Update to SFA codebase as of 4/13/12
   - Bug fix: Handle AM down when !ListResources calls !GetVersion and
   gets a null (#131)
   - Implement list my slices for SFA/PlanetLab (#137)
   - Allow listing public keys installed by / known by the CH (#136)
 
 * gcf
   - Allow putting a UUID in experimenter certs (#130)

 * AM API acceptance tests
   - Added --pure-v1 which when used with -V 1 will only test for things required by AM API v1 (and not test for things required by Change Set A).  (#126)
   - Fix a bug in the RSpec schema urls and create a standard place to store these constants (#134)
   - When comparing request and manifest RSpecs, compare `component_id` for bound RSpecs only and compare `client_id` for both bound and unbound RSpecs. (#135)

gcf 1.6.1:
 * AM API v1 acceptance tests
   - request3.xml.sample should point to a node that really exists. (#124)

gcf 1.6:
 * omni
   - Log malformed XML exception correctly (#95)
   - Make getversion AM API v2 implementation be consistent with other commands (#109)
   - Added `--arbitrary-option` to allow testing whether an AM supports an arbitrary option (#111) 
   - Moved omni_config template to be omni_config.sample and changed instructions to match (#83)
   - Update libstitch to work with V2 AMs in some cases (#119)
   - Updated `get_aggregates()` call due to changes in SFA (#94)
   - Fix bug in `_get_advertised_rspec()` (#114)
   - Add `--logoutput` option and corresponding ability to use %(logfilename)s in log configuration file (#118)
   - readyToLogin.py example script now includes port info if ssh command is not port 22 (#115)
   - Fixed bug where if users attribute is empty in omni_config, then omni exited without a useful error (#116)
   - Improve busy response handling to AM's running AM API v2 and SAs (#123)
 * gcf
   - Moved gcf_config template to be gcf_config.sample and changed instructions to match (#83)
   - Cleaned up TROUBLESHOOTING.txt (#110)
 * AM API v1 acceptance tests
   - Changed sample RSpec files to end in `.xml.sample` instead of `.xml` (#83)
   - Added a test that delegated credentials are used properly (#99)
   - Added a test that exercises `CreateSliver` on an existing sliver (#87)
   - Added AM API v2 support for acceptance tests (#100)
   - Fix bug in schemas passed into rspeclint (#112)
   - Added `--monitoring` flag to acceptance tests to support their use in cross framework testing (#103)

gcf 1.5.2:
 * omni    
   - Validate the API version argument (#92)

 * AM API v1 acceptance tests
   - Exercise !ListResourcs with an untrusted authority (#93)
   - Exercise the !CreateSliver workflow with multiple simultaneous slivers (#84)
   - Exercise `Shutdown` (#86)
   - Exercise !ListResources with broken credentials (#85)
   - Verify that !ListResources(slice) returns a slice manifest RSpec (#88)
   - Verify that !CreateSliver returns a slice manifest RSpec (#88)

gcf 1.5.1:
 * omni
  * Incorporated latest SFA library changes (tag sfa-2.0-4)
  * Complete support of AM API v2 (ticket #69)
    - Default is AM API v1
    - Use `-V 2` or `--api-version 2` to cause omni to use AM APIv2 to speak to aggregates
   * Added `--available` to have listresources filter calls to only include available nodes (ticket #74)
   * Added `--no-compress` to allow the user to specify that AM API call returns should not be compressed (ticket #73)
 * gcf
  * Incorporated latest SFA library changes (tag sfa-2.0-4)
  * Complete support of AM API v2 in reference AM (ticket #68)  
 * AM API v1 acceptance tests
  * Test common options on `ListResources` (ticket #75)
  * Test `CreateSliver` workflow on deleted/non-existant slivers (ticket #79)
  * Test `CreateSliver` with a variety of bad request RSpecs (ticket #76)
  * Test `CreateSliver` succeeds under normal conditions (ticket #72)
  * Test `RenewSliver` under normal conditions (#77)
  * Added `--sleep-time` to adjust the time between AM API calls at the AM

gcf 1.5:
 * omni
  * Removed AM specific URL validation checks; they were confusing. (ticket #66)
  * Incorporated SFA library fixes
  * Updated `readyToLogin` script to filter out nodes that aren't ready
    and handle if !PlanetLab has no resources
  * Improved check of manifest RSpec returned by `CreateSliver`
  * Added `--usercredfile` to allow the user to provide their user credential as a file
  * Implemented preliminary (but incomplete) support of AM API v2
 * gcf
  * Added a reference AM which supports (most of) AM API v2
 * AM API v1 acceptance tests
  * Initial cut at acceptance tests

gcf 1.4:
 * omni
  * Omni logging is configurable with a `-l` option, or from a script by calling applyLogConfig(). (ticket #61)
  * Omni aborts if it detects your slice has expired (ticket #51)
  * Omni config can define aggregate nicknames, to use instead of a URL in the -a argument. (ticket #62)
  * Solved a thread safety bug in omni - copy options list. (ticket #63)
  * SFA logger handles log file conflicts (ticket #48)
  * Handle expired user certs nicely in Omni (ticket #52)
  * Write output filename when `ListResources` or `GetVersion` saves results to a file. (ticket #53)
  * Warn on common AM URL typos. (ticket #54)
  * Pause 10 seconds and retry (max 3x) if server says it is busy, as ProtoGENI often does. (ticket #55)
  * Added stitching script in examples. Uses Omni library to do VLAN stitching between aggregates using tree mode (no negotiation). The script functionality is provided as a library itself, and provides a complex Omni scripting example.
  * SFA library updates (eg slices declare an XML namespace)
  * SFA library bug fixes
  * Fixed a minor bug in examples/readyToLogin for certain ProtoGENI aggregates
  * Incorporated GEC 11 ABAC demonstration code
  * Added a "--no-tz" option for renewing slivers at older SFA-based aggregates. (ticket #65)
 * gcf
  * Fix `RenewSlice` in `gcf-ch.py` to honor the requested time. (ticket #60)
  * GCF tools option change: gen-certs, gcf-am, etc now use `-c` to specify the config file, not -f. -g lets you specify the cert file. (ticket #56)
  * Certificate lifetime is configurable in gen-certs (ticket #57)
  * GCF slices are delegatable by default (library supports specifying this now) (ticket #58)
  * Changed certificate generation (src/gen-certs.py) to properly mark the ch certificate as a CA


gcf 1.3.2:
        - Fixed user-is-a-slice bug (ticket #49)

gcf 1.3.1:
	- SFA library fixes with delegated slice credentials
	- Ensure the root error is reported to the user when there are
	problems.
	- Once the user has failed to enter their passphrase twice,
	exit - don't bury it in later errors. (ticket #43)
	- Clean up timezone handling (ticket #47)
        - examples directory contains simple scripting examples
        - New delegateSliceCred script allowing off-line delegation of
	slice credentials.
        Run src/delegateSliceCred.py -h for usage. (ticket #44)
	- More error message cleanup

gcf 1.3 May, 2011:
	GCF:
	- Fix certificates to be marked V3, instead of erroneously V1
	(ticket #36)
	- Support additional options in the AM's `GetVersion`
	- Bug fixes

	Omni:
	- Omnispecs are deprecated and native RSpecs are now the default.
	- New --omnispec option (default false). Users should use
	native RSpecs.
	- New -o and -p options controlling saving results in files
	(see getversion, sliverstatus, listResources, getslicecred,
	createsliver) (tickets #39,42)
	- --tostdout says when not saving results to files per -o
	option, write results to STDOUT instead of log stream (for redirecting)
	- New -t option to specify that Ad RSpecs must be of a
	particular type and version. An AM that cannot provide that
	format will not be included in results. (ticket #40)
	- Ticket #41: --slicecredfile specifies the name of a file to
	save/load a slice credential from.
{{{
	    createslice -o --slicecredfile <filename>
}}}
 	saves the new slice credential there. AM calls can use the
	credential. For example: 
{{{
            omni.py  --slicecredfile mysavedcred.xml \
	               createsliver myslicename myRSpec.xml
}}}
	- New listmyslices command added to see what your framework's
	registry has for you (ticket #38)
	- Refactoring to allow re-use of omni functions as library
	calls (ticket #37)
	- User feedback is clearer
	- Clean up error handling (tickets #25,#28,#29)
	- Check slice expiration, print for user (ticket #35)
	- New print_slice_expiration omni function
	- New api_test script to test AM API compliance and server availability
	- Add options for temporary Orca compatibility
	- Better config file searching
	- From Ezra Kissel: Enable allocating specific PG nodes from
	omnispecs (ticket #33)
	- Bug fixes

gcf 1.0 September, 2010:
       - RPM library install available, with dependencies
       - Refactored URN, certificate and credential utilities into
       library functions
       - Renamed gam -> gcf-am, gch, client
       - Refactored omni support files to parallel directory
       - gcf_config configures URNs, file locations, etc.
       - geni_aggregates incorporated into gcf_config
       - omni_config is now a Python properties file format
       - omni listresources takes optional Aggregate Manager URLs to contact
       - Drop CH.Resolve - not used
       - Dropped the CA certificate. The CH certificate is the
       self-signed root. Install only the CH certificate at all
       federated AMs to allow peering.
       - Dropped the -u user certificate argument to the GENI
       Clearinghouse - not needed.
       - Refactored common functionality for manipulating Credentials
       into new src/geni/credential.py
       - Shutdown now requires the shutdown privilege (which proper
       user credentials will have)
       - Omni supports !OpenFlow Aggregate Managers and RSpecs (not yet
       the !OpenFlow Clearinghouse)
       - More error checking of arguments and more helpful error messages 
       - omni_config now accepts # started comments
       - Comments and documentation

July, 2010:
	Much more documentation, error checking, logging, and clearer error
	reporting.

	Support credentials from multiple control frameworks / CAs
	without restarting.

	gcf-am and gcf-ch want the -r argument to be a directory of all
	trusted (federated) CA and Clearinghouse certificates, to be
	able to validate and accept certificates from multiple control
	frameworks at once.

	gcf-ch takes a user certificate argument for test purposes<|MERGE_RESOLUTION|>--- conflicted
+++ resolved
@@ -50,12 +50,9 @@
   * Fix some typos in `Provision()` in `am3.py`. (#846)
   * Add Debian and RPM packaging configuration (#849)
   * Fix am2 not keeping resources' state updated when creating or deleting Slivers (#848)
-<<<<<<< HEAD
   * Update generated certificate key size and signature algorithm to more
     modern values (#851)
-=======
   * Update CentOS installation instructions (#853)
->>>>>>> 2820f1c0
 
 gcf 2.9:
  * Add Markdown style README, CONTRIBUTING and CONTRIBUTORS files. (#551)

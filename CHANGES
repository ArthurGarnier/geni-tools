--- conflicted
+++ resolved
@@ -1,6 +1,5 @@
 # Note: keep this file in wiki format for easy pasting to the gcf wiki
 
-<<<<<<< HEAD
 gcf 2.9:
  * Omni
   * If `sliverstatus` fails in a way that indicates there are no local resources,
@@ -39,23 +38,18 @@
 
  * Scripts
   * Initial commit of `examples/renewSliceAndSlivers.py`. (#798)
-  * Give `omni-configure` the ability to find PKCS#8 private keys,
-    not just PKCS#1. With openssl v1.0.0 PKCS#8 is the default, so new
-    keys from the GENI Portal are in the new format, and omni-configure 
-    doesn't find them and complains that you have no private key. (#799) 
 
  * gcf
   * Make the user credential optional to `ListResources`. (#792)
    * Implement AM API Draft proposal "AD".
    * `CredentialVerify` now requires a valid credential over the given `target_urn`
      if supplied, but returns `True` if no credentials are supplied AND no `target_urn`.
-=======
+
 gcf 2.8.1:
  * Give `omni-configure` the ability to find PKCS#8 private keys,
    not just PKCS#1. With openssl v1.0.0 PKCS#8 is the default, so new
    keys from the GENI Portal are in the new format, and omni-configure 
    doesn't find them and complains that you have no private key. (#799) 
->>>>>>> 3cd489d3
 
 gcf 2.8:
  * Omni

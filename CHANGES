--- conflicted
+++ resolved
@@ -5,9 +5,6 @@
   - Add nicknames for RSpecs; includes ability to specify a default
   location. See the sample omni_config for details. (#265,#360,#361)
   - Make `allocate` accept rspecs loaded from a url (#287)
-<<<<<<< HEAD
-  - Make framework_pgch not require a project if slice URN is given (#293)
-=======
   - New command `nicknames` lists the known aggregate and rspec nicknames (#146)
   - Split aggregate nicknames into a separate file from `omni_config`. (#352)
     Omni periodically downloads a config file of standard aggregate
@@ -29,7 +26,6 @@
  "option_name_3": 67
 }
 }}}
->>>>>>> b981766a
   - Log messages: include timestamp, make clearer (#296)
   - Renew to now or past raises an exception (#337)
   - Re-organize Omni help message for readability (#350)
@@ -115,7 +111,7 @@
   - Added `am_api_accept_scaling.py` which contains a scaling test (#324)
   - Don't try to renew a slice shorter (#363)
 
-gcf 2.3.3:
+gcf 2.3.2:
  * omni
   - Make framework_pgch not require a project if slice URN is given (#293)
   - Stop common errors in framework_pgch.py from throwing a stacktrace (#306)

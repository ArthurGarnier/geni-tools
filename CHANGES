--- conflicted
+++ resolved
@@ -39,20 +39,11 @@
     (`HIGH:MEDIUM:!ADH:!SSLv2:!MD5:!RC4:@STRENGTH`) when using python2.7.
     This avoids some security issues, and allows older clients
     to connect to some updated servers. (#745)
-<<<<<<< HEAD
   * Rework the code in `am3.py` that calls the cred verifier to reduce code duplication and make 
     implementations deriving from the !ReferenceAggregateManager easier to write. (#836)
-  * Allow aggregate deployments to specify the delegate to use on the
-    command line, so as to be able to write delegates without touching the main gcf
-    code, thereby easing maintenance (#837).
-=======
-  * Rework the code that calls the cred verifier to reduce code duplication and make 
-    implementations deriving the ReferenceAggregateManager more easy to write. (#836)
-  * Allow deployments to specify delegate to use in the config file or
-    from the command line so as to be able to write delegates whithout
-    touching the main gcf code, therefore easing maintenance (#837).
-
->>>>>>> c1f85a13
+  * Allow aggregate deployments to specify the delegate to use in the
+    `gcf_config` file or on the command line, so as to be able to
+    write delegates without touching the main gcf code, thereby easing maintenance (#837).
 
 gcf 2.9:
  * Add Markdown style README, CONTRIBUTING and CONTRIBUTORS files. (#551)

--- conflicted
+++ resolved
@@ -18,16 +18,13 @@
   - Ticket #240: don't print ProtoGENI log URL in result summary on
   success
   - Ticket #242: Be robust to malformed geni_api_versions
-<<<<<<< HEAD
   - refactor file saving utilities out of amhandler and into handler_utils (ticket #248)
   - getversion not caching from PG because the log url looks like an
  error (ticket #249)
   - Busy results from XMLRPC calls missed: is_busy_result looking for
  geni_code in wrong spot (ticket #247)
+  - Ticket #245: Return slice URNs from listmyslices in all cases
   - Various minor code cleanup changes
-=======
-  - Ticket #245: Return slice URNs from listmyslices in all cases
->>>>>>> 13351da5
 
 gcf 2.2.1:
  * omni:

--- conflicted
+++ resolved
@@ -71,12 +71,10 @@
      will be ignored.
    * Return matches that for Omni, with the combined manifest returned under the key
      `combined` for `describe`, and `('combined','combined')` for `listresources`.
-<<<<<<< HEAD
   * Use the SCS instance maintained by Internet2 by default. (#761)
-=======
   * Allow re-setting default sliver expiration times by aggregate type with a new
     `omni_defaults` value (like from the agg_nick_cache). (#694)
->>>>>>> b58517fe
+  * Use the SCS instance maintained by Internet2 by default. (#761)
 
  * readyToLogin
   * Add --ansible-inventory option which creates a host file to use with Ansible. Works 
